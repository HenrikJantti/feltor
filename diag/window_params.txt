

            * Input-File for "TOEFL" & "TOEFL-R" Code *
            -------------------------------------------

<<<<<<< HEAD
1) # of rows                  = 1
2) # of cols                  = 2
3) window width (in pixel)    = 1000 
4) window height(in pixel)    = 500 
5) output frame               = 1 
=======
1) # of rows                  = 2
2) # of cols                  = 1
3) window width (in pixel)    = 500 
4) window height(in pixel)    = 1000 
5) output frame               = 50
>>>>>>> 10b9803c
6) colorscale 1               = -6
7) colorscale 2               = 0.05<|MERGE_RESOLUTION|>--- conflicted
+++ resolved
@@ -3,18 +3,10 @@
             * Input-File for "TOEFL" & "TOEFL-R" Code *
             -------------------------------------------
 
-<<<<<<< HEAD
-1) # of rows                  = 1
-2) # of cols                  = 2
-3) window width (in pixel)    = 1000 
-4) window height(in pixel)    = 500 
-5) output frame               = 1 
-=======
 1) # of rows                  = 2
 2) # of cols                  = 1
 3) window width (in pixel)    = 500 
 4) window height(in pixel)    = 1000 
 5) output frame               = 50
->>>>>>> 10b9803c
 6) colorscale 1               = -6
 7) colorscale 2               = 0.05