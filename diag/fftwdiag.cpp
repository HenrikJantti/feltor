#include <iostream>
#include <fstream>
#include <iomanip>
#include <vector>
#include <string>
#include <cmath>
#include <complex>
#include "spectral/drt_dft.h"
// #include "spectral/drt_drt.h"

#include "dg/algorithm.h"
#include "dg/poisson.h"

#include "dg/backend/interpolation.cuh"
#include "dg/backend/xspacelib.cuh"
#include "dg/backend/average.cuh"
#include "dg/functors.h"

#include "file/nc_utilities.h"
#include "feltorShw/parameters.h"
int main( int argc, char* argv[])
{
    if( argc != 4)
    {
        std::cerr << "Usage: "<<argv[0]<<" [input.nc] [outputkxky.nc] [outputk.nc]\n";
        return -1;
    }
//     std::ofstream os( argv[2]);
//     std::cout << argv[1]<< " -> "<<argv[2]<<std::endl;

    //////////////////////////////open nc file//////////////////////////////////
    file::NC_Error_Handle err;
    int ncid;
    err = nc_open( argv[1], NC_NOWRITE, &ncid);
    ///////////////////read in and show inputfile //////////////////
    size_t length;
    err = nc_inq_attlen( ncid, NC_GLOBAL, "inputfile", &length);
    std::string input( length, 'x');
    err = nc_get_att_text( ncid, NC_GLOBAL, "inputfile", &input[0]);    
    err = nc_close(ncid); 

//     std::cout << "input "<<input<<std::endl;    
    Json::Reader reader;
    Json::Value js;
    reader.parse( input, js, false);
    const eule::Parameters p(js);
//     p.display(std::cout);
    
    //////////////////////////////Grids//////////////////////////////////////
    //input grid
    dg::Grid2d g2d( 0., p.lx, 0.,p.ly, p.n_out, p.Nx_out, p.Ny_out, p.bc_x, p.bc_y);
    const size_t Ny =  g2d.n()*g2d.Ny();
    const size_t Nx =  g2d.n()*g2d.Nx();
    //output grids
    const double kxmin = 0./p.lx;
    const double kymin = 0./p.ly;    
    const unsigned Nkx = Nx ; 
    const unsigned Nky = Ny/2+1;       
    const double kxmax = Nkx;//(Nkx/2.+1)/p.lx; //see fftw docu
    const double kymax = Nky;//(Nky)/p.ly; 
    const unsigned Nk = (unsigned)sqrt(Nkx*Nkx+Nky*Nky);
    const double kmin = sqrt(kxmin*kxmin + kymin*kymin);
    const double kmax = sqrt(kxmax*kxmax + kymax*kymax);
    
    //construct k-space grids    
    dg::Grid2d g2d_f( kxmin, kxmax, kymin, kymax, 1., Nkx, Nky, p.bc_x, p.bc_y);
    dg::Grid1d g1d_f( kmin, kmax,1., Nk,  p.bc_y);
    dg::Grid1d g1dx_f( kxmin, kxmax,1., Nkx,  p.bc_x);
    dg::Grid1d g1dy_f( kymin, kymax,1., Nky,  p.bc_y);

    
//     double kx_mode = 1./p.lx;;
//     double ky_mode = p.sigma/p.ly; 
    
    unsigned i_mode = 0;
    unsigned j_mode = 1*p.sigma;
//     std::cou
//     std::cout << kxmax << " " << kymax<< std::endl;
//     std::cout << i_mode << " " << j_mode<< std::endl;

    //2d field netcdf vars of input.nc
    size_t count2d[3]  = {1, g2d.n()*g2d.Ny(), g2d.n()*g2d.Nx()};
    size_t start2d[3]  = {0, 0, 0};
    std::string names[4] = {"electrons", "ions",  "potential","vor"}; 
    int dataIDs[4];
    
    
    //2d field netcdf vars of outputkxky.nc
    file::NC_Error_Handle err2d_f;
    int ncid2d_f,dim_ids2d_f[3],dataIDs2d_f[3], tvarID2d_f;
    std::string names2d_f[3] = {"S(ne)","S(phi)","gamma(phi)"};    

    size_t count2d_f[3]  = {1, g2d_f.Ny(), g2d_f.Nx()};
    size_t start2d_f[3]  = {0, 0, 0};    
    err2d_f = nc_create(argv[2],NC_NETCDF4|NC_CLOBBER, &ncid2d_f);
    err2d_f = nc_put_att_text( ncid2d_f, NC_GLOBAL, "inputfile", input.size(), input.data());
    err2d_f = file::define_dimensions( ncid2d_f, dim_ids2d_f, &tvarID2d_f, g2d_f);
    for( unsigned i=0; i<3; i++){
        err2d_f = nc_def_var( ncid2d_f, names2d_f[i].data(), NC_DOUBLE, 3, dim_ids2d_f, &dataIDs2d_f[i]);
    }   
    err2d_f = nc_close(ncid2d_f); 
    
    //1d file netcdf vars of outputk.nc
    file::NC_Error_Handle err1d_f;
    int ncid1d_f,dim_ids1d_f[2],dataIDs1d_f[4], tvarID1d_f;
    std::string names1d_f[4] = {"Sk(ne)","Sk(phi)","gamma(phi)","k",}; //may  goto ln(n/<n>)
    size_t count1d_f[2]  = {1, g1d_f.N()};
    size_t start1d_f[2]  = {0, 0};    
    err1d_f = nc_create(argv[3],NC_NETCDF4|NC_CLOBBER, &ncid1d_f);
    err1d_f = nc_put_att_text( ncid1d_f, NC_GLOBAL, "inputfile", input.size(), input.data());
    err1d_f = file::define_dimensions( ncid1d_f, dim_ids1d_f, &tvarID1d_f, g1d_f);
    for( unsigned i=0; i<4; i++){
        err1d_f = nc_def_var( ncid1d_f, names1d_f[i].data(), NC_DOUBLE, 2, dim_ids1d_f, &dataIDs1d_f[i]);
    }   
    err1d_f = nc_close(ncid1d_f); 
    
    //dg stuff
    dg::HVec phi(dg::evaluate(dg::zero,g2d));
    dg::HVec one(dg::evaluate(dg::one,g2d));
    dg::HVec nprof(dg::evaluate(dg::ExpProfX(p.nprofileamp, p.bgprofamp,p.invkappa),g2d));
    std::vector<dg::HVec> npe(2,dg::evaluate(dg::zero,g2d));
    std::vector<dg::HVec> ntilde(2,dg::evaluate(dg::zero,g2d));    
    std::vector<dg::HVec> energies(2,phi); //Se,Si,SE
    std::vector<dg::HVec> energiesequi(2,phi); 
    dg::HVec k= dg::evaluate(dg::cooX1d,g1d_f);
    //scatter matrix
    dg::IHMatrix equi = dg::create::backscatter( g2d);
 
    //spectral stuff 
    spectral::Matrix<double, spectral::TL_DRT_DFT> tempxy(  Ny, Nx);
    spectral::Matrix<std::complex<double> > tempkykx(g2d_f.Nx(), g2d_f.Ny());  //# = (Nx, Ny/2+1)
    spectral::Matrix<double> kxkyspec( g2d_f.Ny(), g2d_f.Nx()); //Dimensions are transposed of tempkykx = ( Ny/2+1,Nx)
    spectral::Matrix<double> kxkyspec_old( g2d_f.Ny(), g2d_f.Nx()); //Dimensions are transposed of tempkykx = ( Ny/2+1,Nx)
    spectral::Matrix<double> gammakxkyspec( g2d_f.Ny(), g2d_f.Nx());
    std::vector<double> gammakspec( g1d_f.N());    
    std::vector<double> kspec( g1d_f.N());
    std::vector<unsigned> counter( g1d_f.N());
     
    //FFTW SETUP
    
    //FFTW_RODFT11 computes an RODFT11 transform, i.e. a DST-IV. (Logical N=2*n, inverse is FFTW_RODFT11.)  -> DIR_NEU
    //FFTW_RODFT10 computes an RODFT10 transform, i.e. a DST-II. (Logical N=2*n, inverse is FFTW_RODFT01.) -> DIR_DIR
    //FFTW_RODFT00 computes an RODFT00 transform, i.e. a DST-I. (Logical N=2*(n+1), inverse is FFTW_RODFT00.) -> DIR_DIR
//    fftw_r2r_kind kind = FFTW_RODFT10; //DFT & DST 2
    fftw_r2r_kind kind = FFTW_RODFT00; //DFT & DST 1

    spectral::DRT_DFT trafo( Ny, Nx, kind);
    
    
    //open netcdf files
    err = nc_open( argv[1], NC_NOWRITE, &ncid);
    err2d_f = nc_open( argv[2], NC_WRITE, &ncid2d_f);
    err1d_f = nc_open( argv[3], NC_WRITE, &ncid1d_f);
    //set min and max timesteps
    double time = 0.;
    unsigned imin,imax;    
    imin=0; //set min time    
    //get max time
    err = nc_inq_varid(ncid, names[0].data(), &dataIDs[0]); 
    size_t steps;
    err = nc_inq_dimlen(ncid, dataIDs[0], &steps);
    steps-=1;
    imax = steps/p.itstp;
    double deltaT = p.dt*p.itstp;     //define timestep

    //initialize gammas
    for( unsigned m = 0; m < gammakxkyspec.rows(); m++) {
        for( unsigned n = 0; n < gammakxkyspec.cols(); n++) {
            gammakxkyspec(m,n) =0.;
        }
    }
    for (unsigned mn=0;mn<g1d_f.N();mn++) { 
        gammakspec[mn]=0.;
        kspec[mn]=0.;
    }
    double gammakspecavg=0.;
 
//     std::cout<< kxkyspec.cols() << " " << kxkyspec.rows() << std::endl;
//     std::cout<< g2d_f.Nx() << " " << g2d_f.Ny() << std::endl;
    for( unsigned i=imin; i<imax+1; i++)//timestepping
    {
            start2d[0] = i;
            start2d_f[0] = i;
            start1d_f[0] = i;
//             std::cout << "time = "<< time << " i = " << i <<  std::endl;

            //get input.nc data
            err = nc_inq_varid(ncid, names[0].data(), &dataIDs[0]);
            err = nc_get_vara_double( ncid, dataIDs[0], start2d, count2d, npe[0].data());
            err = nc_inq_varid(ncid, names[1].data(), &dataIDs[1]);
            err = nc_get_vara_double( ncid, dataIDs[1], start2d, count2d, npe[1].data());
            err = nc_inq_varid(ncid, names[2].data(), &dataIDs[2]);
            err = nc_get_vara_double( ncid, dataIDs[2], start2d, count2d, phi.data());
            dg::blas1::transform( npe[0], npe[0], dg::PLUS<>(p.bgprofamp + p.nprofileamp));
            dg::blas1::transform( npe[1], npe[1], dg::PLUS<>(p.bgprofamp + p.nprofileamp));

            //compute tilde_N
            dg::blas1::pointwiseDivide(npe[0],nprof,ntilde[0]);
            dg::blas1::axpby(1.0,ntilde[0],-1.0,one,ntilde[0]);
            dg::blas1::pointwiseDot(one,ntilde[0],energies[0]);
            dg::blas1::pointwiseDot(phi,one,energies[1]);
           
            //
            for (unsigned j=0;j<2;j++)
            {
                //Backscatter to equidistant grid
                dg::blas2::gemv( equi, energies[j],energiesequi[j]);
                //Fill (x,y) matrix with values of xy data
                for( unsigned m = 0; m < tempxy.rows(); m++) {
                    for( unsigned n = 0; n <tempxy.cols(); n++) {   
                        tempxy(m,n) = energiesequi[j][n+m*tempxy.cols()];
                    }
                }
                //compute 2d spectrum E(kx,ky) with forward real to complex transform
                trafo.r2c_T( tempxy, tempkykx); //Note that output is transposed

                for( unsigned m = 0; m <  tempkykx.rows(); m++) {
                    for( unsigned n = 0; n < tempkykx.cols(); n++) {
                        //transpose absolute of transposed output
                        kxkyspec(n,m) = std::abs(tempkykx(m,n)); //is padded -> Y?
                        //normalise trafo
                         kxkyspec(n,m)/=sqrt((2.*((double)Nx)+1.)*(double)Ny); //for rodft00
//                        kxkyspec(n,m)/= sqrt((2.*((double)Nx))*(double)Ny); //otherwise
                        if (i==0) 
                        //grow rate for phi spec with simple forward difference in time \gamma(kx,ky) = |\phi(kx,ky,(t+1))|-|\phi(kx,ky,(t))|/(\Delta t)
                        if (j==1 && i==0) { 
                            gammakxkyspec(n,m) =kxkyspec(n,m)/deltaT;
                            kxkyspec_old(n,m) = kxkyspec(n,m);
                        }
                        if (j==1 && i>0) { 
                            gammakxkyspec(n,m) =(kxkyspec(n,m) - kxkyspec_old(n,m))/deltaT;
                            kxkyspec_old(n,m) = kxkyspec(n,m);
                            
                        }
                    }
                } 
//                 std::cout << std::setprecision(4) << std::fixed;
//                 if (j==0) std::cout << "plotting"<< std::endl;
//                 if (j==0) std::cout << kxkyspec << std::endl;
                //Write E(kx,ky) spectrum
                err2d_f = nc_put_vara_double( ncid2d_f, dataIDs2d_f[j],   start2d_f, count2d_f, kxkyspec.getPtr()); 
                
//                 compute (normalised) shell spectrum        
                for (unsigned mn=0;mn<g1d_f.N();mn++) {
                    kspec[mn]=0.;
                    counter[mn]=0;
                    for( unsigned m = 0; m <kxkyspec.rows(); m++) {
                        for( unsigned n = 0; n < kxkyspec.cols(); n++){           
                            if((unsigned)(sqrt(m*m+n*n) - mn)<1) {
                                counter[mn]+=1;
                                kspec[mn] += kxkyspec(m,n);
                                //grow rate for phi spec
                                if (j==1) gammakspec[mn] =(kspec[mn] - gammakspec[mn]);
                            }
                        }
                    }
                    //normalise
                    kspec[mn] /= counter[mn];
                    //grow rate for phi spec
                    if (j==1) gammakspec[mn] /= (counter[mn]*deltaT);   
                }

                //Write E(k) spectrum
                err1d_f = nc_put_vara_double( ncid1d_f, dataIDs1d_f[j],   start1d_f, count1d_f, kspec.data()); 
                //      todo                
                //compute E(ky) spectrum
                //compute E(kx) spectrum                

              }
<<<<<<< HEAD
            if (i>=2 && i<=3) gammakspecavg+=gammakxkyspec(j_mode,i_mode);
// 	     std::cout << p.sigma << " " <<  gammakxkyspec(j_mode,i_mode)<<"\n";
=======
            if (i>=2 ) gammakspecavg+=gammakxkyspec(j_mode,i_mode);
// 	        std::cout << p.sigma << " " <<  gammakxkyspec(j_mode,i_mode)<<"\n";
>>>>>>> cae9bd66
   
            err2d_f = nc_put_vara_double( ncid2d_f, dataIDs2d_f[2],   start2d_f, count2d_f, gammakxkyspec.getPtr()); 
            err1d_f = nc_put_vara_double( ncid1d_f, dataIDs1d_f[2],   start1d_f, count1d_f, gammakspec.data()); 
            err1d_f = nc_put_vara_double( ncid1d_f, dataIDs1d_f[3],   start1d_f, count1d_f, k.data()); 
            err1d_f = nc_put_vara_double( ncid1d_f, tvarID1d_f, start1d_f, count1d_f, &time);
            err2d_f = nc_put_vara_double( ncid2d_f, tvarID2d_f, start2d_f, count2d_f, &time);

            //advance time
            time += p.itstp*p.dt;        
    }
//     std::cout << p.sigma << " " <<  gammakspecavg/imax-<<"\n";
<<<<<<< HEAD
    std::cout << p.sigma << " " <<  gammakspecavg/2.<< " " <<  p.invkappa <<" " <<  p.alpha<<" " <<  p.ly <<" " <<  p.lx << "\n";
=======
    std::cout << p.sigma << " " <<  gammakspecavg/(imax-2.)<< " " <<  p.invkappa <<" " <<  p.alpha<<" " <<  p.ly <<" " <<  p.lx << "\n";
>>>>>>> cae9bd66

    err1d_f = nc_close(ncid1d_f);
    err2d_f = nc_close(ncid2d_f);
    err = nc_close(ncid);
    return 0;
}
<|MERGE_RESOLUTION|>--- conflicted
+++ resolved
@@ -267,13 +267,9 @@
                 //compute E(kx) spectrum                
 
               }
-<<<<<<< HEAD
-            if (i>=2 && i<=3) gammakspecavg+=gammakxkyspec(j_mode,i_mode);
-// 	     std::cout << p.sigma << " " <<  gammakxkyspec(j_mode,i_mode)<<"\n";
-=======
+
             if (i>=2 ) gammakspecavg+=gammakxkyspec(j_mode,i_mode);
 // 	        std::cout << p.sigma << " " <<  gammakxkyspec(j_mode,i_mode)<<"\n";
->>>>>>> cae9bd66
    
             err2d_f = nc_put_vara_double( ncid2d_f, dataIDs2d_f[2],   start2d_f, count2d_f, gammakxkyspec.getPtr()); 
             err1d_f = nc_put_vara_double( ncid1d_f, dataIDs1d_f[2],   start1d_f, count1d_f, gammakspec.data()); 
@@ -285,11 +281,8 @@
             time += p.itstp*p.dt;        
     }
 //     std::cout << p.sigma << " " <<  gammakspecavg/imax-<<"\n";
-<<<<<<< HEAD
-    std::cout << p.sigma << " " <<  gammakspecavg/2.<< " " <<  p.invkappa <<" " <<  p.alpha<<" " <<  p.ly <<" " <<  p.lx << "\n";
-=======
+
     std::cout << p.sigma << " " <<  gammakspecavg/(imax-2.)<< " " <<  p.invkappa <<" " <<  p.alpha<<" " <<  p.ly <<" " <<  p.lx << "\n";
->>>>>>> cae9bd66
 
     err1d_f = nc_close(ncid1d_f);
     err2d_f = nc_close(ncid2d_f);
