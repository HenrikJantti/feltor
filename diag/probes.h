
/*
 * Implements probe diagnostics on a DG grid
 *
 */


#ifndef PROBES_H
#define PROBES_H


#include "dg/algorithm.h"
#include <fstream>
#include <sstream>

<<<<<<< HEAD
/* 
 * Class that takes care of probe output
=======
/**
 * @brief Class that takes care of probe output
>>>>>>> 5c77e243
 * 
 * Upon instantiation, generate N probesm positioned in equidistant radial
 * positions at the vertical center of the simulation domain:
 *
 * x_probe = n * p.lx / num_probes, y_probe = p.ly / 2 , n = 0 .. num_probes
 *
 * Creates files probe_[0-9][0-9][0-9].dat in which to write output
 *
 */
template<class IMatrix, class Matrix, class container = thrust::device_vector<double> >
struct probes
{
    public:
        template<class Grid2d>
        probes(container, container, const Grid2d&);
        // Write time series of electron dcensity, electric potental, and radial particle flux
        void fluxes(double, container&, container&);
        // Write radial electron density and potential profile
        void profiles(double, container&, container&);

    private:
        const unsigned Nx;                                  // Number of points in the grid, radial direction
        const unsigned Ny;                                  // Number of points in the grid, poloidal direction
        const container x_coords;                           // Radial position of the probes
        const container y_coords;                           // Poloidal position of the probes
        const size_t num_probes;                            // Number of probes
        IMatrix probe_interp;                                // Interpolates field (nem phi) on the probe positions
        Matrix dy;                                          // Derivative matrix
        dg::Average<container> pol_avg;  // Poloidal Average operator
        std::vector<std::string> fnames;                    // Vector of file names for probe output
};


/* 
 * Create interpolation matrixm derivation matrix
 * Create log files
 */
template<class IMatrix, class Matrix, class container>
template<class Grid2d>
probes<IMatrix, Matrix, container> :: probes (container x_c, container y_c, const Grid2d& g) :
    Nx(g.Nx()),
    Ny(g.Ny()),
    x_coords(x_c),
    y_coords(y_c),
    num_probes(x_coords.size()),
    dy(dg::create::dy(g)),
    pol_avg(g, dg::coo2d::y)
{ 
    thrust::host_vector<double> t1, t2;
    dg::blas1::transfer( x_c, t1);
    dg::blas1::transfer( y_c, t2);
    dg::blas2::transfer( dg::create::interpolation( t1, t2, g, dg::NEU), probe_interp);
    assert(x_coords.size () == y_coords.size());
    std::ofstream of;
    std::stringstream fn;

    /* Create datafiles for probe data */
    for(unsigned n = 0; n < num_probes; n++)
    {
        fn << "probe_" << std::setfill('0') << std::setw(3) << n << ".dat";
        fnames.push_back(fn.str());

        of.open(fn.str().data(), std::ios::trunc);
        of << x_coords[n] << "\t" << y_coords[n] << "\n";
        of.close();

        fn.str(std::string(""));
    }

    /* Create datafiles for radial profiles */
    of.open("ne_prof.dat");
    of.close();

    of.open("phi_prof.dat");
    of.close();
}



/*
 * Compute radial profiles of electron density and electric potential
 *
 * Write current profiles to ne_prof.dat, phi_prof.dat
 *
 */
template<class IMatrix, class Matrix, class container>
void probes<IMatrix, Matrix, container> :: profiles(double time, container& npe, container& phi)
{
    std::cout << "Computing profiles " << std::endl;

    static container prof_phi(Nx);
    static container prof_ne(Nx);

    std::ofstream of_ne;
    std::ofstream of_phi;

    pol_avg(phi, prof_phi,false);
    pol_avg(npe, prof_ne,false);

    of_ne.open("ne_prof.dat", std::ios::trunc);
    of_phi.open("phi_prof.dat", std::ios::trunc);
    of_ne << time << "\n";
    of_phi << time << "\n";

    for(unsigned n = 0; n < Nx; n++)
    {
        of_ne << "\t" << prof_ne[n];
        of_phi << "\t" << prof_phi[n];
    }
    of_ne.close();
    of_phi.close();
}


/* 
 * Write out particle density, electric potential, radial particle flux at the probe sites
 * In FELTOR:
 * npe[0] = ne, npe[1] = Ni
 * phi[0] = The real phi, phi[1]: Generalized potential
 */
template<class IMatrix, class Matrix, class container>
void probes<IMatrix, Matrix, container> :: fluxes(double time, container& npe, container& phi)
{
    double ip_gamma_n = 0.0;
    static container phi_y(phi);
    static container ip_n(num_probes);
    static container ip_phi(num_probes);
    static container ip_phi_y(num_probes);


    // Compute phi_y
    dg::blas2::gemv(dy, phi, phi_y);

    // Get ne at interpolation values
    dg::blas2::gemv(probe_interp, npe, ip_n);
    // Get phi at interpolation values
    dg::blas2::gemv(probe_interp, phi, ip_phi);
    // Compute radial flux
    dg::blas2::gemv(probe_interp, phi_y, ip_phi_y);

    std::ofstream of;

    for(unsigned n = 0; n < num_probes; n++)
    {
        // Compute radial flux on-the-fly
        ip_gamma_n = -1.0 * ip_n[n] * ip_phi_y[n];

        of.open(fnames[n].data(), std::ios::app);
        of << std::setw(20) << std::setprecision(16);
        of << time << "\t";
        of << ip_n[n] << "\t";
        of << ip_phi[n] << "\t";
        of << ip_gamma_n;
        of << std::endl;
        of.close();
    }

}

#endif // PROBES_H<|MERGE_RESOLUTION|>--- conflicted
+++ resolved
@@ -13,13 +13,9 @@
 #include <fstream>
 #include <sstream>
 
-<<<<<<< HEAD
-/* 
- * Class that takes care of probe output
-=======
+
 /**
  * @brief Class that takes care of probe output
->>>>>>> 5c77e243
  * 
  * Upon instantiation, generate N probesm positioned in equidistant radial
  * positions at the vertical center of the simulation domain:
