--- conflicted
+++ resolved
@@ -4,12 +4,8 @@
 #compiler and compiler options
 CC=g++ #C++ compiler
 MPICC=mpic++  #mpi compiler
-<<<<<<< HEAD
-OPT=-O3  # optimization flag
-=======
 CFLAGS=-Wall -std=c++11  #flags for CC
 NVCC=nvcc #CUDA compiler
->>>>>>> b40526c2
 NVCCARCH=-arch sm_20 #nvcc gpu compute capability
 NVCCFLAGS= -std=c++11 -Xcompiler -Wall#flags for NVCC
 OPT=-O3 # optimization flags for host code
