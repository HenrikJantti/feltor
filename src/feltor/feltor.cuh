--- conflicted
+++ resolved
@@ -234,11 +234,7 @@
     {
         dg::blas1::transform( y[i], npe[i], dg::PLUS<>(+1)); //npe = N+1
         dg::blas1::transform( npe[i], logn[i], dg::LN<value_type>());
-<<<<<<< HEAD
-        U[i]    =z[i]*p.tau[i]*dg::blas2::dot( logn[i], w3d, npe[i]);
-=======
         U[i]    = z[i]*p.tau[i]*dg::blas2::dot( logn[i], w3d, npe[i]);
->>>>>>> a742f384
         dg::blas1::pointwiseDot( y[i+2], y[i+2], chi); 
         Tpar[i] = z[i]*0.5*p.mu[i]*dg::blas2::dot( npe[i], w3d, chi);
     }
@@ -246,13 +242,8 @@
     double Tperp = 0.5*p.mu[1]*dg::blas2::dot( npe[1], w3d, omega);   //= 0.5 mu_i N_i u_E^2
     //energytheorem
     energy_ = U[0] + U[1]  + Tperp + Tpar[0] + Tpar[1]; 
-<<<<<<< HEAD
-           double psipmin = (float)thrust::reduce( psipog2d.begin(), psipog2d.end(), 0.0,thrust::minimum<double>()  );
-
-=======
     evec[0] = U[0], evec[1] = U[1], evec[2] = Tperp, evec[3] = Tpar[0], evec[4] = Tpar[1];
      
->>>>>>> a742f384
     //// the resistive dissipative energy
     dg::blas1::pointwiseDot( npe[0], y[2], omega); //N_e U_e 
     dg::blas1::pointwiseDot( npe[1], y[3], chi);  //N_i U_i
