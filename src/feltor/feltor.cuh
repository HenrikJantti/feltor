--- conflicted
+++ resolved
@@ -241,47 +241,6 @@
         dg::blas1::pointwiseDot( y[i+2], y[i+2], chi); 
         Tpar[i] = z[i]*0.5*p.mu[i]*dg::blas2::dot( npe[i], w3d, chi);
     }
-<<<<<<< HEAD
-    //mass_ = dg::blas2::dot( one, w3d, npe[0] ); //take real ion density which is electron density!!
-    //double Ue = p.tau[0]*dg::blas2::dot( logn[0], w3d, y[0]); // tau_e n_e ln(n_e)
-    //double Ui = p.tau[1]*dg::blas2::dot( logn[1], w3d, y[1]);// tau_i n_i ln(n_i)
-    //double Uphi = 0.5*p.mu[1]*dg::blas2::dot( y[1], w3d, omega); 
-    //    dg::blas1::pointwiseDot( y[2], y[2], omega); //U_e^2
-    //double Upare = -0.5*p.mu[0]*dg::blas2::dot( y[0], w3d, omega); //N_e U_e^2
-    //    dg::blas1::pointwiseDot(y[3], y[3], omega); //U_i^2
-    //double Upari =  0.5*p.mu[1]*dg::blas2::dot( y[1], w3d, omega); //N_i U_i^2
-    //energy_ = Ue + Ui  + Uphi + Upare + Upari; //E_Ne +E_Ni + E_E + E_Ue + E_Ui
-
-    //// the resistive dissipation
-//     dg::blas1::pointwiseDot( npe[0], y[2], omega); //N_e U_e 
-//     dg::blas1::pointwiseDot( npe[1], y[3], chi);  //N_i U_i
-//     dg::blas1::axpby( -1., omega, 1., chi); //chi  = -N_e U_e + N_i U_i   
-//     double Dres = -p.c*dg::blas2::dot(chi, w3d, chi); //- C*(N_i U_i + N_e U_e)^2
-// 
-//     //Perpendicular Dissipative terms
-//         dg::blas1::axpby(1.,one,1., logn[0] ,chi); //(1+lnN_e)
-//         dg::blas1::axpby(1.,phi[0],p.tau[0], chi); //(1+lnN_e-phi)
-//         dg::blas1::pointwiseDot( npe[0], chi, omega); //N_e phi_e     
-//         dg::blas2::gemv( lapperp, y[0],chi);
-//         dg::blas2::gemv(lapperp, chi,chi);//nabla_RZ^4 lnN_e
-//     double Dperpne =  p.nu_perp*dg::blas2::dot(omega, w3d, chi); // 
-//         dg::blas1::axpby(1.,one,1., logn[1] ,chi); //(1+lnN_i)
-//         dg::blas1::axpby(1.,phi[1],p.tau[1], chi); //(1+lnN_i-phi)
-//         dg::blas1::pointwiseDot( npe[1], chi, omega); //N_i phi_i     
-//         dg::blas2::gemv( lapperp,y[1], chi);
-//         dg::blas2::gemv( lapperp,chi,chi);//nabla_RZ^4 lnN_i
-//     double Dperpni = - p.nu_perp*dg::blas2::dot(omega, w3d, chi);
-//         dg::blas1::pointwiseDot( npe[0], y[2], omega); //N_e U_e     
-//         dg::blas2::gemv( lapperp, y[2], chi);
-//         dg::blas2::gemv( lapperp, chi,chi);//nabla_RZ^4 U_e
-//     double Dperpue = p.nu_perp*p.mu[0]* dg::blas2::dot(omega, w3d, chi);
-//         dg::blas1::pointwiseDot( npe[1], y[3], omega); //N_e U_e     
-//         dg::blas2::gemv( lapperp, y[3], chi);
-//         dg::blas2::gemv( lapperp, chi,chi);//nabla_RZ^4 U_i
-//     double Dperpui = - p.nu_perp*p.mu[1]* dg::blas2::dot(omega, w3d, chi);
-//     ediff_ = Dres + Dperpne + Dperpni + Dperpue + Dperpui;
-    //the parallel part is done elsewhere
-=======
     mass_ = dg::blas2::dot( one, w3d, y[0] ); //take real ion density which is electron density!!
     double Tperp = 0.5*p.mu[1]*dg::blas2::dot( npe[1], w3d, omega);   //= 0.5 mu_i N_i u_E^2
     //energytheorem
@@ -293,7 +252,6 @@
     dg::blas1::axpby( -1., omega, 1., chi); //chi  = + N_i U_i -N_e U_e
     dg::blas1::axpby( -1., y[2], 1., y[3], omega); //lambda  = -N_e U_e + N_e U_i   
     double Dres = -p.c*dg::blas2::dot(omega, w3d, chi); //- C*(N_i U_i + N_e U_e)(U_i - U_e)
->>>>>>> 283ac9dd
     
     for( unsigned i=0; i<2; i++)
     {
