
                * Input-File for "FELTOR" *
                ---------------------------


@-----------------------------Space and Time discretization------------

1)  n  (# of x,y-polynomials)            =   3      (3)
2)  nx (grid points in x)                =   40 (192)
3)  ny (grid points in y)                =   40 (192) 
4)  nz (grid points in z)                =   5(>16)
5)  dt (time step in units c_s/rho_s)    =   1e-2 (0.01)

----------------------------------Output parameters--------------------
6)  n_out (# of x-y polynomials in output)  =  3
<<<<<<< HEAD
7)  nx_out (# grid points in output field)  =  50 
8)  ny_out (# grid points in output field)  =  70
9)  nz_out (# grid points in output field)  =  20
10) itstp  (steps between outputs)          =  500 (5)
11) total # of outputs (excluding first)    =  10000 
=======
7)  nx_out (# grid points in output field)  =  40 
8)  ny_out (# grid points in output field)  =  40
9)  nz_out (# grid points in output field)  =  5
10) itstp  (steps between outputs)          =  10(5)
11) total # of outputs (excluding first)    =  3 
>>>>>>> ccab619f

-------------------------Algorithmic parameters------------------------
12)  eps_pol (stop for polarisation)        =   1e-4 (1e-6)
13)  eps_max (stop for induction)           =   0.0 (1e-6)
14)  eps_gamma (stop for Gamma CG)          =   1e-5 (1e-8)
15)  eps_time ( stop for time inversion )   =   1e-12 
-------------------------Physical parameters----------------------------
16) mu_e (-m_e/m_i)                         = -0.000272121 (-0.000544617,-0.000272121,-0.000181372 )
17) tau (Ti/Te)                             =  0.0    (0.0)
18) beta_e0                                 =  0.0    (1e-4)
19) nu_perp                                 =  1e-3 
20) nu_parallel  (viscosity)                =  10      (0.001)
21) para resistivity (c)                    =  1e-4   (3e-5 gives a drift wave)


------------------------Initial perturbation parameters---------------------
22) amp (blob amplitude)                    =  0.025    (1.0)
23) sigma (blob variance in units of rho_s) =  2.0     (10)
24) x-position ( in units of a)             =  0.8   (0.4)
25) y-position ( in units of a)             =  0.00   (0.5)
26) sigma_z (variance in units of R_0)      =  0.25       (12.5 for oo)
27) k_psi (zonal modes)                     =  1.0   
28) Profile amplitude                       =  2.5  (peak amplitude)
29) Background Prof amplitude               =  1.   (density on the boundary)
----------------------------------Miscellaneous----------------------------
30) particle source amplitude               =  0.0
31) boxscale R+                             =  1.1 (a little larger than 1)
32) boxscale R-                             =  1.1 (a little larger than 1)
33) boxscale Z+                             =  1.1 (a little larger than 1)
34) boxscale Z-                             =  1.1 (a little larger than 1)
---------------------------------global boundary condition----------------
35) global bc (DIR (1), NEU DIR(4)  )        =  4
@ ------------------------------------------------------------<|MERGE_RESOLUTION|>--- conflicted
+++ resolved
@@ -13,19 +13,11 @@
 
 ----------------------------------Output parameters--------------------
 6)  n_out (# of x-y polynomials in output)  =  3
-<<<<<<< HEAD
-7)  nx_out (# grid points in output field)  =  50 
-8)  ny_out (# grid points in output field)  =  70
-9)  nz_out (# grid points in output field)  =  20
-10) itstp  (steps between outputs)          =  500 (5)
-11) total # of outputs (excluding first)    =  10000 
-=======
 7)  nx_out (# grid points in output field)  =  40 
 8)  ny_out (# grid points in output field)  =  40
 9)  nz_out (# grid points in output field)  =  5
 10) itstp  (steps between outputs)          =  10(5)
 11) total # of outputs (excluding first)    =  3 
->>>>>>> ccab619f
 
 -------------------------Algorithmic parameters------------------------
 12)  eps_pol (stop for polarisation)        =   1e-4 (1e-6)
