

                * Input-File for "FELTOR" *
                ---------------------------

@-----------------------------Space and Time discretization------------

<<<<<<< HEAD
1)  n  (# of x,y-polynomials)            =   1      (3)
2)  nx (grid points in x)                =   120 (192)
3)  ny (grid points in y)                =   80 (192)
4)  nz (grid points in z)                =   10 (>16)
5)  dt (time step in units c_s/rho_s)    =   1e-2 (0.01)

----------------------------------Output parameters--------------------
6)  n_out (# of x-y polynomials in output)  =  1
7)  nx_out (# grid points in output field)  =  120
8)  ny_out (# grid points in output field)  =  80
9)  nz_out (# grid points in output field)  =  20
10) itstp  (steps between outputs)          =  10 (5)
11) total # of outputs (excluding first)    =  200

-------------------------Algorithmic parameters------------------------
12)  eps_pol (stop for polarisation)        =   1e-3 (1e-6)
13)  eps_max (stop for induction)           =   1e-3 (1e-6)
14)  eps_gamma (stop for Gamma CG)          =   1e-3 (1e-8)
=======
1)  n  (# of x,y-polynomials)            =   3      (3)
2)  nx (grid points in x)                =   50 (192)
3)  ny (grid points in y)                =   50 (192)
4)  nz (grid points in z)                =   16 (>16)
5)  dt (time step in units c_s/rho_s)    =   2e-3 (0.01)

----------------------------------Output parameters--------------------
6)  n_out (# of x-y polynomials in output)  =  3
7)  nx_out (# grid points in output field)  =  50
8)  ny_out (# grid points in output field)  =  50
9)  nz_out (# grid points in output field)  =  10
10) itstp  (steps between outputs)          =  2 (5)
11) total # of outputs (excluding first)    =  10

-------------------------Algorithmic parameters------------------------
12)  eps_pol (stop for polarisation)        =   1e-14 (1e-6)
13)  eps_max (stop for induction)           =   1e-14 (1e-6)
14)  eps_gamma (stop for Gamma CG)          =   1e-14 (1e-8)
>>>>>>> 77e1724a
15)  eps_time ( stop for time inversion )   =   1e-14
-------------------------Physical parameters----------------------------
16) mu_e (-m_e/m_i)                         = -0.000272121 (-0.000544617,-0.000272121,-0.000181372 )
17) tau (Ti/Te)                             =  0.0    (0.0)
18) beta_e0                                 =  0.0    (1e-4)
19) nu_perp                                 =  1e-2
20) nu_parallel  (viscosity)                =  10      (0.001)
21) para resistivity (c)                    =  1e-4   (3e-5 gives a drift wave)
------------------------Initial perturbation parameters---------------------
22) amp (blob amplitude)                    =  0.01    (1.0)
23) sigma (blob variance in units of rho_s) =  2.0     (10)
24) x-position ( in units of a)             =  0.3   (0.4)
25) y-position ( in units of a)             =  0.0   (0.5)
26) sigma_z (variance in units of pi    )   =  0.25       (12.5 for oo)
27) k_psi (zonal modes)                     =  0.0
28) Profile amplitude                       =  4.0  (peak amplitude)
29) Background Prof amplitude               =  1.   (density on the boundary)
----------------------------------Miscellaneous----------------------------
30) profile source rate in units c_s/rho_s  =  0.0
31) boxscale R+                             =  1.1 (a little larger than 1)
32) boxscale R-                             =  1.1 (a little larger than 1)
33) boxscale Z+                             =  1.1 (a little larger than 1)
34) boxscale Z-                             =  1.2 (a little larger than 1)
---------------------------------global boundary condition----------------
35) global bc (DIR (1), NEU DIR(4)  )                 =  1
36) poloidal limiter (No (0),Yes (1))                 =  0
37) Parallel dissipation(adj (0), nadj(1))            =  0
38) blob (0) or straight blob(1) or turbulence(2)     =  2 (0)
@ ------------------------------------------------------------
<|MERGE_RESOLUTION|>--- conflicted
+++ resolved
@@ -5,26 +5,7 @@
 
 @-----------------------------Space and Time discretization------------
 
-<<<<<<< HEAD
-1)  n  (# of x,y-polynomials)            =   1      (3)
-2)  nx (grid points in x)                =   120 (192)
-3)  ny (grid points in y)                =   80 (192)
-4)  nz (grid points in z)                =   10 (>16)
-5)  dt (time step in units c_s/rho_s)    =   1e-2 (0.01)
 
-----------------------------------Output parameters--------------------
-6)  n_out (# of x-y polynomials in output)  =  1
-7)  nx_out (# grid points in output field)  =  120
-8)  ny_out (# grid points in output field)  =  80
-9)  nz_out (# grid points in output field)  =  20
-10) itstp  (steps between outputs)          =  10 (5)
-11) total # of outputs (excluding first)    =  200
-
--------------------------Algorithmic parameters------------------------
-12)  eps_pol (stop for polarisation)        =   1e-3 (1e-6)
-13)  eps_max (stop for induction)           =   1e-3 (1e-6)
-14)  eps_gamma (stop for Gamma CG)          =   1e-3 (1e-8)
-=======
 1)  n  (# of x,y-polynomials)            =   3      (3)
 2)  nx (grid points in x)                =   50 (192)
 3)  ny (grid points in y)                =   50 (192)
@@ -43,7 +24,6 @@
 12)  eps_pol (stop for polarisation)        =   1e-14 (1e-6)
 13)  eps_max (stop for induction)           =   1e-14 (1e-6)
 14)  eps_gamma (stop for Gamma CG)          =   1e-14 (1e-8)
->>>>>>> 77e1724a
 15)  eps_time ( stop for time inversion )   =   1e-14
 -------------------------Physical parameters----------------------------
 16) mu_e (-m_e/m_i)                         = -0.000272121 (-0.000544617,-0.000272121,-0.000181372 )
