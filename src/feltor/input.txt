
                * Input-File for "FELTOR" *
                ---------------------------


@-----------------------------Space and Time discretization------------
1)  n  (# of x,y-polynomials)            =   3      (3)
2)  nx (grid points in x)                =   50 (192)
3)  ny (grid points in y)                =   50 (192) 
4)  nz (grid points in z)                =   10 (>16)
5)  dt (time step in units c_s/rho_s)    =   1e-2  (0.01)
----------------------------------Output parameters--------------------
6)  n_out (# of x-y polynomials in output)  =  3
7)  nx_out (# grid points in output field)  =  50 
8)  ny_out (# grid points in output field)  =  50
9)  nz_out (# grid points in output field)  =   5
10) itstp  (steps between outputs)          =  10     (5)
11) total # of outputs (excluding first)    =  300 
-------------------------Algorithmic parameters------------------------
12)  eps_pol (stop for polarisation)        =   1e-3 (1e-6)
13)  eps_max (stop for induction)           =   0.0 (1e-6)
14)  eps_gamma (stop for Gamma CG)          =   1e-8 (1e-8)
15)  eps_time ( stop for time inversion )   =   1e-8 
-------------------------Physical parameters----------------------------
16) mu_e (-m_e/m_i)                         = -0.5e-4
17) tau (Ti/Te)                             =  0.0    (0.0)
18) beta_e0                                 =  0.0  (1e-4)
19) nu_perp                                 =  1e-3
20) nu_parallel  (viscosity)                =  1e-3   (0.001)
21) para resistivity (c)                    =  1e-4   (3e-5 gives a drift wave)
------------------------Initial perturbation parameters---------------------
22) amp (blob amplitude)                    =  0.25    (1.0)
23) sigma (blob variance in units of rho_s) =  2.0     (10)
24) x-position ( in units of a)             =  0.4   (0.4)
25) y-position ( in units of a)             =  0.00  (0.5)
26) sigma_z (variance in units of R_0)      =  1
27) k_psi (zonal modes)                     =  3.    
28) Profile amplitude                       =  10.0  (peak amplitude)
29) Background Prof amplitude               =  1.   (density on the boundary)
----------------------------------Miscellaneous----------------------------
30) particle source amplitude               =  0.0
<<<<<<< HEAD
31) boxscale (1<bs<R0/a)                    =  1.25  (a little larger than 1)
=======
31) boxscale (1<bs<R0/a)                    =  1.2  (a little larger than 1)
>>>>>>> a23aa649

@ ------------------------------------------------------------<|MERGE_RESOLUTION|>--- conflicted
+++ resolved
@@ -5,8 +5,8 @@
 
 @-----------------------------Space and Time discretization------------
 1)  n  (# of x,y-polynomials)            =   3      (3)
-2)  nx (grid points in x)                =   50 (192)
-3)  ny (grid points in y)                =   50 (192) 
+2)  nx (grid points in x)                =   80 (192)
+3)  ny (grid points in y)                =   80 (192) 
 4)  nz (grid points in z)                =   10 (>16)
 5)  dt (time step in units c_s/rho_s)    =   1e-2  (0.01)
 ----------------------------------Output parameters--------------------
@@ -27,22 +27,19 @@
 18) beta_e0                                 =  0.0  (1e-4)
 19) nu_perp                                 =  1e-3
 20) nu_parallel  (viscosity)                =  1e-3   (0.001)
-21) para resistivity (c)                    =  1e-4   (3e-5 gives a drift wave)
+21) para resistivity (c)                    =  5e-5   (3e-5 gives a drift wave)
 ------------------------Initial perturbation parameters---------------------
-22) amp (blob amplitude)                    =  0.25    (1.0)
+22) amp (blob amplitude)                    =  0.1    (1.0)
 23) sigma (blob variance in units of rho_s) =  2.0     (10)
 24) x-position ( in units of a)             =  0.4   (0.4)
 25) y-position ( in units of a)             =  0.00  (0.5)
 26) sigma_z (variance in units of R_0)      =  1
-27) k_psi (zonal modes)                     =  3.    
+27) k_psi (zonal modes)                     =  0.05    
 28) Profile amplitude                       =  10.0  (peak amplitude)
 29) Background Prof amplitude               =  1.   (density on the boundary)
 ----------------------------------Miscellaneous----------------------------
 30) particle source amplitude               =  0.0
-<<<<<<< HEAD
 31) boxscale (1<bs<R0/a)                    =  1.25  (a little larger than 1)
-=======
-31) boxscale (1<bs<R0/a)                    =  1.2  (a little larger than 1)
->>>>>>> a23aa649
+
 
 @ ------------------------------------------------------------