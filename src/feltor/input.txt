--- conflicted
+++ resolved
@@ -5,7 +5,6 @@
 
 @-----------------------------Space and Time discretization------------
 1)  n  (# of x,y-polynomials)            =   3      (3)
-<<<<<<< HEAD
 2)  nx (grid points in x)                =   50 (192)
 3)  ny (grid points in y)                =   50 (192) 
 4)  nz (grid points in z)                =   5(>16)
@@ -16,20 +15,8 @@
 7)  nx_out (# grid points in output field)  =  100 
 8)  ny_out (# grid points in output field)  =  100
 9)  nz_out (# grid points in output field)  =  15
-10) itstp  (steps between outputs)          =  100  (5)
-=======
-2)  nx (grid points in x)                =   110 (192)
-3)  ny (grid points in y)                =   110 (192) 
-4)  nz (grid points in z)                =   11 (>16)
-5)  dt (time step in units c_s/rho_s)    =   1e-3  (0.01)
+10) itstp  (steps between outputs)          =  1  (5)
 
-----------------------------------Output parameters--------------------
-6)  n_out (# of x-y polynomials in output)  =  3
-7)  nx_out (# grid points in output field)  =  60 
-8)  ny_out (# grid points in output field)  =  60
-9)  nz_out (# grid points in output field)  =  11
-10) itstp  (steps between outputs)          =  1000     (5)
->>>>>>> 86f06bf6
 11) total # of outputs (excluding first)    =  10000 
 
 -------------------------Algorithmic parameters------------------------
@@ -43,17 +30,14 @@
 18) beta_e0                                 =  0.0  (1e-4)
 19) nu_perp                                 =  1e-4 
 20) nu_parallel  (viscosity)                =  1e-3    (0.001)
-<<<<<<< HEAD
 21) para resistivity (c)                    =  2e-5   (3e-5 gives a drift wave)
-=======
-21) para resistivity (c)                    =  1e-6   (3e-5 gives a drift wave)
->>>>>>> 86f06bf6
+
 ------------------------Initial perturbation parameters---------------------
 22) amp (blob amplitude)                    =  0.2    (1.0)
 23) sigma (blob variance in units of rho_s) =  5.0     (10)
 24) x-position ( in units of a)             =  0.25   (0.4)
 25) y-position ( in units of a)             =  0.00   (0.5)
-26) sigma_z (variance in units of R_0)      =  0.75       (12.5 for oo)
+26) sigma_z (variance in units of R_0)      =  1.00       (12.5 for oo)
 27) k_psi (zonal modes)                     =  1.0    
 28) Profile amplitude                       =  5.0  (peak amplitude)
 29) Background Prof amplitude               =  1.   (density on the boundary)
