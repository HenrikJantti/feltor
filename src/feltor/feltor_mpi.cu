#include <iostream>
#include <iomanip>
#include <vector>
#include <sstream>
#include <cmath>

#include <mpi.h> //activate mpi

#include "dg/algorithm.h"
#include "dg/backend/timer.cuh"
#include "dg/backend/xspacelib.cuh"
#include "dg/backend/interpolation.cuh"

#include "netcdf_par.h"
#include "file/read_input.h"
#include "file/nc_utilities.h"

#include "feltor.cuh"

/*
    - the only difference to the feltor_hpc.cu file is that this program 
        uses the MPI backend and
        the parallel netcdf output 
    - pay attention that both the grid dimensions as well as the 
        output dimensions must be divisible by the mpi process numbers
*/

typedef dg::MPI_FieldAligned< dg::CylindricalMPIGrid3d<dg::MDVec>, dg::IDMatrix,dg::BijectiveComm< dg::iDVec, dg::DVec >, dg::DVec> DFA;
int main( int argc, char* argv[])
{
    ////////////////////////////////setup MPI///////////////////////////////
    int provided;
    MPI_Init_thread( &argc, &argv, MPI_THREAD_FUNNELED, &provided);
    if( provided != MPI_THREAD_FUNNELED)
    {
        std::cerr << "wrong mpi-thread environment provided!\n";
        return -1;
    }
    int periods[3] = {false, false, true}; //non-, non-, periodic
    int rank, size;
    MPI_Comm_rank( MPI_COMM_WORLD, &rank);
    MPI_Comm_size( MPI_COMM_WORLD, &size);
#if THRUST_DEVICE_SYSTEM==THRUST_DEVICE_SYSTEM_CUDA
    int num_devices=0;
    cudaGetDeviceCount(&num_devices);
    if(num_devices==0){std::cerr << "No CUDA capable devices found"<<std::endl; return -1;}
    int device = rank % num_devices; //assume # of gpus/node is fixed
    cudaSetDevice( device);
#endif//cuda
    int np[3];
    if(rank==0)
    {
        std::cin>> np[0] >> np[1] >>np[2];
        std::cout << "Computing with "<<np[0]<<" x "<<np[1]<<" x "<<np[2] << " = "<<size<<std::endl;
        assert( size == np[0]*np[1]*np[2]);
    }
    MPI_Bcast( np, 3, MPI_INT, 0, MPI_COMM_WORLD);
    MPI_Comm comm;
    MPI_Cart_create( MPI_COMM_WORLD, 3, np, periods, true, &comm);
    ////////////////////////Parameter initialisation//////////////////////////
    std::vector<double> v,v3;
    std::string input, geom;
    if( argc != 4)
    {
        if(rank==0)std::cerr << "ERROR: Wrong number of arguments!\nUsage: "<< argv[0]<<" [inputfile] [geomfile] [outputfile]\n";
        return -1;
    }
    else 
    {
        try{
            input = file::read_file( argv[1]);
            geom = file::read_file( argv[2]);
            v = file::read_input( argv[1]);
            v3 = file::read_input( argv[2]); 
        }catch( toefl::Message& m){
            if(rank==0)m.display();
            if(rank==0) std::cout << input << std::endl;
            if(rank==0) std::cout << geom << std::endl;
            return -1;
        }
    }
    const eule::Parameters p( v);
    if(rank==0) p.display( std::cout);
    const solovev::GeomParameters gp(v3);
    if(rank==0) gp.display( std::cout);
    ////////////////////////////////set up computations///////////////////////////
    
    double Rmin=gp.R_0-p.boxscaleRm*gp.a;
    double Zmin=-p.boxscaleZm*gp.a*gp.elongation;
    double Rmax=gp.R_0+p.boxscaleRp*gp.a; 
    double Zmax=p.boxscaleZp*gp.a*gp.elongation;
    //Make grids
     dg::CylindricalMPIGrid3d<dg::MDVec> grid( Rmin,Rmax, Zmin,Zmax, 0, 2.*M_PI, p.n, p.Nx, p.Ny, p.Nz, p.bc, p.bc, dg::PER, comm);  
     dg::CylindricalMPIGrid3d<dg::MDVec> grid_out( Rmin,Rmax, Zmin,Zmax, 0, 2.*M_PI, p.n_out, p.Nx_out, p.Ny_out, p.Nz_out, p.bc, p.bc, dg::PER, comm);  
     
    //create RHS 
    if(rank==0)std::cout << "Constructing Feltor...\n";
    eule::Feltor<dg::CylindricalMPIGrid3d<dg::MDVec>, dg::DS<DFA, dg::MDMatrix, dg::MDVec>, dg::MDMatrix, dg::MDVec> feltor( grid, p, gp); //initialize before rolkar!
    if(rank==0)std::cout << "Constructing Rolkar...\n";
    eule::Rolkar< dg::CylindricalMPIGrid3d<dg::MDVec>, dg::DS<DFA, dg::MDMatrix, dg::MDVec>, dg::MDMatrix, dg::MDVec > rolkar( grid, p, gp, feltor.ds(), feltor.dsDIR());
    if(rank==0)std::cout << "Done!\n";

    /////////////////////The initial field/////////////////////////////////////////
    //background profile
    solovev::Nprofile prof(p.bgprofamp, p.nprofileamp, gp); //initial background profile
    std::vector<dg::MDVec> y0(4, dg::evaluate( prof, grid)), y1(y0); 
    //perturbation 
    dg::GaussianZ gaussianZ( 0., p.sigma_z*M_PI, 1); //modulation along fieldline
    if( p.mode == 0 || p.mode == 1)
    {
        dg::Gaussian init0( gp.R_0+p.posX*gp.a, p.posY*gp.a, p.sigma, p.sigma, p.amp);
        if( p.mode == 0)
            y1[1] = feltor.ds().fieldaligned().evaluate( init0, gaussianZ, (unsigned)p.Nz/2, 3); //rounds =3 ->2*3-1
        if( p.mode == 1)
            y1[1] = feltor.ds().fieldaligned().evaluate( init0, gaussianZ, (unsigned)p.Nz/2, 1); //rounds =1 ->2*1-1
    }
    if( p.mode == 2)
    {
        dg::BathRZ init0(16,16,p.Nz,Rmin,Zmin, 30.,5.,p.amp);
        y1[1] = feltor.ds().fieldaligned().evaluate( init0, gaussianZ, (unsigned)p.Nz/2, 1); 
    }
    if( p.mode == 3)
    {
        solovev::ZonalFlow init0(p.amp, p.k_psi, gp);
        y1[1] = feltor.ds().fieldaligned().evaluate( init0, gaussianZ, (unsigned)p.Nz/2, 1); 
    }
    dg::blas1::axpby( 1., y1[1], 1., y0[1]); //sum up background and perturbation
    dg::blas1::plus(y0[1], -1); //initialize ni-1
    if( p.mode == 2 || p.mode == 3)
    {
        dg::MDVec damping = dg::evaluate( solovev::GaussianProfXDamping( gp), grid);
        dg::blas1::pointwiseDot(damping, y0[1], y0[1]); //damp with gaussprofdamp
    }
    std::cout << "intiialize ne" << std::endl;
    if( p.initcond == 0) feltor.initializene( y0[1], y0[0]);
    if( p.initcond == 1) dg::blas1::axpby( 1., y0[1], 0.,y0[0], y0[0]); //set n_e = N_i
    std::cout << "Done!\n";    dg::blas1::axpby( 0., y0[2], 0., y0[2]); //set Ue = 0
    dg::blas1::axpby( 0., y0[3], 0., y0[3]); //set Ui = 0
    
    dg::Karniadakis< std::vector<dg::MDVec> > karniadakis( y0, y0[0].size(), p.eps_time);
    karniadakis.init( feltor, rolkar, y0, p.dt);
    /////////////////////////////set up netcdf/////////////////////////////////
    file::NC_Error_Handle err;
    int ncid;
    MPI_Info info = MPI_INFO_NULL;
<<<<<<< HEAD
//     err = nc_create_par( argv[3], NC_NETCDF4|NC_MPIIO|NC_CLOBBER, comm, info, &ncid); //MPI ON
    err = nc_create( argv[3],NC_NETCDF4|NC_CLOBBER, &ncid);//MPI OFF
=======
   err = nc_create_par( argv[3], NC_NETCDF4|NC_MPIIO|NC_CLOBBER, comm, info, &ncid); //MPI ON
>>>>>>> de19e28d

    err = nc_put_att_text( ncid, NC_GLOBAL, "inputfile", input.size(), input.data());
    err = nc_put_att_text( ncid, NC_GLOBAL, "geomfile",  geom.size(), geom.data());
    int dimids[4], tvarID;
    {
        err = file::define_dimensions( ncid, dimids, &tvarID, grid_out.global());
        solovev::FieldR fieldR(gp);
        solovev::FieldZ fieldZ(gp);
        solovev::FieldP fieldP(gp);
        dg::HVec vecR = dg::evaluate( fieldR, grid_out.global());
        dg::HVec vecZ = dg::evaluate( fieldZ, grid_out.global());
        dg::HVec vecP = dg::evaluate( fieldP, grid_out.global());
        int vecID[3];
        err = nc_def_var( ncid, "BR", NC_DOUBLE, 3, &dimids[1], &vecID[0]);
        err = nc_def_var( ncid, "BZ", NC_DOUBLE, 3, &dimids[1], &vecID[1]);
        err = nc_def_var( ncid, "BP", NC_DOUBLE, 3, &dimids[1], &vecID[2]);
        err = nc_enddef( ncid);
        err = nc_put_var_double( ncid, vecID[0], vecR.data());
        err = nc_put_var_double( ncid, vecID[1], vecZ.data());
        err = nc_put_var_double( ncid, vecID[2], vecP.data());
        err = nc_redef(ncid);
    }

    //field IDs 
    std::string names[5] = {"electrons", "ions", "Ue", "Ui", "potential"}; 
    int dataIDs[5]; //VARIABLE IDS
    for( unsigned i=0; i<5; i++)
        err = nc_def_var( ncid, names[i].data(), NC_DOUBLE, 4, dimids, &dataIDs[i]);
    //energy IDs 
    int EtimeID, EtimevarID;
    err = file::define_time( ncid, "energy_time", &EtimeID, &EtimevarID);
    int energyID, massID, energyIDs[5], dissID, alignedID, dEdtID, accuracyID;
    err = nc_def_var( ncid, "energy",   NC_DOUBLE, 1, &EtimeID, &energyID);
    err = nc_def_var( ncid, "mass",   NC_DOUBLE, 1, &EtimeID, &massID);
    std::string energies[5] = {"Se", "Si", "Uperp", "Upare", "Upari"}; 
    for( unsigned i=0; i<5; i++)
        err = nc_def_var( ncid, energies[i].data(), NC_DOUBLE, 1, &EtimeID, &energyIDs[i]);
    err = nc_def_var( ncid, "dissipation",   NC_DOUBLE, 1, &EtimeID, &dissID);
    err = nc_def_var( ncid, "alignment",   NC_DOUBLE, 1, &EtimeID, &alignedID);
    err = nc_def_var( ncid, "dEdt",     NC_DOUBLE, 1, &EtimeID, &dEdtID);
    err = nc_def_var( ncid, "accuracy", NC_DOUBLE, 1, &EtimeID, &accuracyID);
    //probe vars definition
    int NepID,phipID;
    err = nc_def_var( ncid, "Ne_p",     NC_DOUBLE, 1, &EtimeID, &NepID);
    err = nc_def_var( ncid, "phi_p",    NC_DOUBLE, 1, &EtimeID, &phipID);  
    for(unsigned i=0; i<5; i++)
    {
        err = nc_var_par_access( ncid, energyIDs[i], NC_COLLECTIVE);
        err = nc_var_par_access( ncid, dataIDs[i], NC_COLLECTIVE);
    }
    err = nc_var_par_access( ncid, tvarID, NC_COLLECTIVE);
    err = nc_var_par_access( ncid, EtimevarID, NC_COLLECTIVE);
    err = nc_var_par_access( ncid, energyID, NC_COLLECTIVE);
    err = nc_var_par_access( ncid, massID, NC_COLLECTIVE);
    err = nc_var_par_access( ncid, dissID, NC_COLLECTIVE);
    err = nc_var_par_access( ncid, alignedID, NC_COLLECTIVE);
    err = nc_var_par_access( ncid, dEdtID, NC_COLLECTIVE);
    err = nc_var_par_access( ncid, accuracyID, NC_COLLECTIVE);
    err = nc_var_par_access( ncid, NepID, NC_COLLECTIVE);
    err = nc_var_par_access( ncid, phipID, NC_COLLECTIVE);
    err = nc_enddef(ncid);
    ///////////////////////////////////PROBE//////////////////////////////
    const dg::HVec Xprobe(1,gp.R_0+p.boxscaleRp*gp.a);
    const dg::HVec Zprobe(1,0.);
    const dg::HVec Phiprobe(1,M_PI);
    dg::IDMatrix probeinterp;
    int probeRANK = grid.pidOf( Xprobe[0], Zprobe[0], Phiprobe[0]);
    if(rank==probeRANK)
        probeinterp=dg::create::interpolation( Xprobe,Zprobe,Phiprobe,grid.local(), dg::NEU);
    dg::DVec probevalue(1,0.);  
    ///////////////////////////first output/////////////////////////////////
    if(rank==0)std::cout << "First output ... \n";
    int dims[3],  coords[3];
    MPI_Cart_get( comm, 3, dims, periods, coords);
    size_t count[4] = {1, grid_out.Nz(), grid_out.n()*(grid_out.Ny()), grid_out.n()*(grid_out.Nx())};
    size_t start[4] = {0, coords[2]*count[1], coords[1]*count[2], coords[0]*count[3]};
    dg::MDVec transfer( dg::evaluate(dg::zero, grid));
    dg::DVec transferD( dg::evaluate(dg::zero, grid_out.local()));
    dg::HVec transferH( dg::evaluate(dg::zero, grid_out.local()));
    dg::IDMatrix interpolate = dg::create::interpolation( grid_out.local(), grid.local()); //create local interpolation matrix
    for( unsigned i=0; i<4; i++)
    {
        dg::blas2::gemv( interpolate, y0[i].data(), transferD);
        dg::blas1::transfer( transferD, transferH);
        err = nc_put_vara_double( ncid, dataIDs[i], start, count, transferH.data() );
    }
    transfer = feltor.potential()[0];
    dg::blas2::gemv( interpolate, transfer.data(), transferD);
    dg::blas1::transfer( transferD, transferH);
    err = nc_put_vara_double( ncid, dataIDs[4], start, count, transferH.data());
    double time = 0;
    err = nc_put_vara_double( ncid, tvarID, start, count, &time);
    err = nc_put_vara_double( ncid, EtimevarID, start, count, &time);

    size_t Estart[] = {0};
    size_t Ecount[] = {1};
    double energy0 = feltor.energy(), mass0 = feltor.mass(), E0 = energy0, mass = mass0, E1 = 0.0, dEdt = 0., diss = 0., aligned=0, accuracy=0.;
    std::vector<double> evec = feltor.energy_vector();
    err = nc_put_vara_double( ncid, energyID, Estart, Ecount, &energy0);
    err = nc_put_vara_double( ncid, massID,   Estart, Ecount, &mass0);
    for( unsigned i=0; i<5; i++)
        err = nc_put_vara_double( ncid, energyIDs[i], Estart, Ecount, &evec[i]);

    err = nc_put_vara_double( ncid, dissID,     Estart, Ecount,&diss);
    err = nc_put_vara_double( ncid, alignedID,  Estart, Ecount,&aligned);
    err = nc_put_vara_double( ncid, dEdtID,     Estart, Ecount,&dEdt);
    err = nc_put_vara_double( ncid, accuracyID, Estart, Ecount,&accuracy);
    //probe
    double Nep=0, phip=0;
    if(rank==probeRANK) {
        dg::blas2::gemv(probeinterp,y0[0].data(),probevalue);
        Nep=probevalue[0] ;
        dg::blas2::gemv(probeinterp,feltor.potential()[0].data(),probevalue);
        phip=probevalue[0] ;
    }
    MPI_Bcast( &Nep,1 , MPI_DOUBLE, probeRANK, grid.communicator());
    MPI_Bcast( &phip,1 , MPI_DOUBLE, probeRANK, grid.communicator());
    err = nc_put_vara_double( ncid, NepID,      Estart, Ecount,&Nep);
    err = nc_put_vara_double( ncid, phipID,     Estart, Ecount,&phip);
    if(rank==0)std::cout << "First write successful!\n";
    ///////////////////////////////////////Timeloop/////////////////////////////////
    dg::Timer t;
    t.tic();
#ifdef DG_BENCHMARK
    unsigned step = 0;
#endif //DG_BENCHMARK
    for( unsigned i=1; i<=p.maxout; i++)
    {

#ifdef DG_BENCHMARK
        dg::Timer ti;
        ti.tic();
#endif//DG_BENCHMARK
        for( unsigned j=0; j<p.itstp; j++)
        {
            try{ karniadakis( feltor, rolkar, y0);}
            catch( dg::Fail& fail) { 
                if(rank==0)std::cerr << "CG failed to converge to "<<fail.epsilon()<<"\n";
                if(rank==0)std::cerr << "Does Simulation respect CFL condition?"<<std::endl;
                err = nc_close(ncid);
                MPI_Finalize();
                return -1;
            }
            step++;
            time+=p.dt;
            Estart[0] = step;
            E1 = feltor.energy(), mass = feltor.mass(), diss = feltor.energy_diffusion();
            dEdt = (E1 - E0)/p.dt; 
            E0 = E1;
            accuracy = 2.*fabs( (dEdt-diss)/(dEdt + diss));
            evec = feltor.energy_vector();
            err = nc_put_vara_double( ncid, EtimevarID, Estart, Ecount, &time);
            err = nc_put_vara_double( ncid, energyID, Estart, Ecount, &E1);
            err = nc_put_vara_double( ncid, massID,   Estart, Ecount, &mass);
            for( unsigned i=0; i<5; i++)
                err = nc_put_vara_double( ncid, energyIDs[i], Estart, Ecount, &evec[i]);
            err = nc_put_vara_double( ncid, dissID,     Estart, Ecount,&diss);
            err = nc_put_vara_double( ncid, alignedID,  Estart, Ecount,&aligned);
            err = nc_put_vara_double( ncid, dEdtID,     Estart, Ecount,&dEdt);
            err = nc_put_vara_double( ncid, accuracyID, Estart, Ecount,&accuracy);
            if(rank==probeRANK)
            {
                dg::blas2::gemv(probeinterp,y0[0].data(),probevalue);
                Nep= probevalue[0] ;
                dg::blas2::gemv(probeinterp,feltor.potential()[0].data(),probevalue);
                phip=probevalue[0] ;
            }
            MPI_Bcast( &Nep, 1 ,MPI_DOUBLE, probeRANK, grid.communicator());
            MPI_Bcast( &phip,1 ,MPI_DOUBLE, probeRANK, grid.communicator());
            err = nc_put_vara_double( ncid, NepID,      Estart, Ecount,&Nep);
            err = nc_put_vara_double( ncid, phipID,     Estart, Ecount,&phip);
            if(rank==0)std::cout << "(m_tot-m_0)/m_0: "<< (feltor.mass()-mass0)/mass0<<"\t";
            if(rank==0)std::cout << "(E_tot-E_0)/E_0: "<< (E1-energy0)/energy0<<"\t";
            if(rank==0)std::cout <<" d E/dt = " << dEdt <<" Lambda = " << diss << " -> Accuracy: "<< accuracy << "\n";
        }
#ifdef DG_BENCHMARK
        ti.toc();
        if(rank==0)std::cout << "\n\t Step "<<step <<" of "<<p.itstp*p.maxout <<" at time "<<time;
        if(rank==0)std::cout << "\n\t Average time for one step: "<<ti.diff()/(double)p.itstp<<"s";
        ti.tic();
#endif//DG_BENCHMARK
        //err = nc_open_par( argv[3], NC_WRITE|NC_MPIIO, comm, info, &ncid); //dont do it
        //////////////////////////write fields////////////////////////
        start[0] = i;
        for( unsigned j=0; j<4; j++)
        {
            dg::blas2::gemv( interpolate, y0[j].data(), transferD);
            dg::blas1::transfer( transferD, transferH);
            err = nc_put_vara_double( ncid, dataIDs[j], start, count, transferH.data());
        }
        transfer = feltor.potential()[0];
        dg::blas2::gemv( interpolate, transfer.data(), transferD);
        dg::blas1::transfer( transferD, transferH);
        err = nc_put_vara_double( ncid, dataIDs[4], start, count, transferH.data() );
        err = nc_put_vara_double( ncid, tvarID, start, count, &time);

        //err = nc_close(ncid); DONT DO IT!
#ifdef DG_BENCHMARK
        ti.toc();
        if(rank==0)std::cout << "\n\t Time for output: "<<ti.diff()<<"s\n\n"<<std::flush;
#endif//DG_BENCHMARK
    }
    t.toc(); 
    unsigned hour = (unsigned)floor(t.diff()/3600);
    unsigned minute = (unsigned)floor( (t.diff() - hour*3600)/60);
    double second = t.diff() - hour*3600 - minute*60;
    if(rank==0)std::cout << std::fixed << std::setprecision(2) <<std::setfill('0');
    if(rank==0)std::cout <<"Computation Time \t"<<hour<<":"<<std::setw(2)<<minute<<":"<<second<<"\n";
    if(rank==0)std::cout <<"which is         \t"<<t.diff()/p.itstp/p.maxout<<"s/step\n";
    err = nc_close(ncid);
    MPI_Finalize();

    return 0;

}<|MERGE_RESOLUTION|>--- conflicted
+++ resolved
@@ -143,12 +143,8 @@
     file::NC_Error_Handle err;
     int ncid;
     MPI_Info info = MPI_INFO_NULL;
-<<<<<<< HEAD
-//     err = nc_create_par( argv[3], NC_NETCDF4|NC_MPIIO|NC_CLOBBER, comm, info, &ncid); //MPI ON
-    err = nc_create( argv[3],NC_NETCDF4|NC_CLOBBER, &ncid);//MPI OFF
-=======
-   err = nc_create_par( argv[3], NC_NETCDF4|NC_MPIIO|NC_CLOBBER, comm, info, &ncid); //MPI ON
->>>>>>> de19e28d
+    err = nc_create_par( argv[3], NC_NETCDF4|NC_MPIIO|NC_CLOBBER, comm, info, &ncid); //MPI ON
+    //err = nc_create( argv[3],NC_NETCDF4|NC_CLOBBER, &ncid); //MPI OFF
 
     err = nc_put_att_text( ncid, NC_GLOBAL, "inputfile", input.size(), input.data());
     err = nc_put_att_text( ncid, NC_GLOBAL, "geomfile",  geom.size(), geom.data());
