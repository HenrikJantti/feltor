<<<<<<< HEAD
system=vsc # Use as Makefile parameter!
=======
system=home
>>>>>>> baee1520
device=gpu

INCLUDE = -I../../inc # other project libraries

ifeq ($(strip $(device)),gpu)
CC = nvcc
CFLAGS = --compiler-options -Wall -arch=sm_20 -w
CFLAGS+= -Xcompiler -fopenmp 
CFLAGS+= -DTHRUST_HOST_SYSTEM=THRUST_HOST_SYSTEM_OMP
GLFLAGS= -lGLEW
OPT	   = -O2
endif
ifeq ($(strip $(device)),omp)
CC = g++
CFLAGS = -Wall -fopenmp -x c++
CFLAGS+= -DTHRUST_DEVICE_SYSTEM=THRUST_DEVICE_SYSTEM_OMP
OPT	   = -O3
endif
ifeq ($(strip $(device)),mpi)
CC = mpic++
CFLAGS = #-Wall -x c++
CFLAGS+= -DTHRUST_DEVICE_SYSTEM=THRUST_DEVICE_SYSTEM_OMP
OPT	   = -O3 
endif

ifeq ($(strip $(system)),home)
INCLUDE += -I$(HOME)/include # cusp and thrust libraries

#you might check the libs here, cf your glfw installation
GLFLAGS += -lglfw3 -lXxf86vm -lXext -lX11 -lGLU  -lGL -lpthread -lXi -lXrandr 
LIBS 	 = -lnetcdf #-lhdf5 -lhdf5_hl # hdf5 libraries
endif

ifeq ($(strip $(system)),leo3)
INCLUDE += -I$(HOME)/include
INCLUDE += -I$(UIBK_HDF5_INC)
INCLUDE += -I$(UIBK_OPENMPI_INC)

LIBS 	 = -L$(UIBK_HDF5_LIB) -lhdf5 -lhdf5_hl 
LIBS 	+= -L$(HOME)/lib -lnetcdf -lcurl -lm
GLFLAGS  = -lm
endif

ifeq ($(strip $(system)),vsc)
INCLUDE += -I$(HOME)/include
INCLUDE += -I/opt/sw/hdf5/1.8.11/include
INCLUDE += -I/opt/intel/impi/4.1.0/include64 
INCLUDE += -I/opt/sw/netcdf/4.0.1/intel-hdf5/include
CFLAGS  += -DMPICH_IGNORE_CXX_SEEK

LIBS 	 = -L/opt/sw/hdf5/1.8.11/lib -lhdf5 -lhdf5_hl -lz
LIBS    += -L/opt/intel/composerxe/lib/intel64 -lirc -lsvml
LIBS    += -L/opt/intel/impi/4.1.0/lib64 -lmpi
LIBS    += -L/opt/sw/netcdf/4.0.1/intel-hdf5/lib -lnetcdf
GLFLAGS  = -lm
endif

all: feltor feltor_hpc

feltor: feltor.cu feltor.cuh geometry.h
	$(CC) $(OPT) $(CFLAGS) $< -o $@ $(INCLUDE) $(GLFLAGS) -DDG_BENCHMARK 
	echo "Attention: No compiler warnings are issued!" 

ifeq ($(strip $(device)),mpi)
feltor_hpc: feltor_hpc.cpp feltor.cuh geometry.h
	$(CC) $(OPT) $(CFLAGS) $< -o $@ $(INCLUDE) $(LIBS) -DDG_BENCHMARK
else
feltor_hpc: feltor_hpc.cu feltor.cuh geometry.h
	$(CC) $(OPT) $(CFLAGS) $< -o $@ $(INCLUDE) $(LIBS) -DDG_BENCHMARK
	echo "Attention: No compiler warnings are issued!" 
endif
	
dz_geom_t: dz_geom_t.cu geometry.h 
	$(CC) -O2 $(CFLAGS) $< -o $@ $(GLFLAGS) $(INCLUDE) $(LIBS)
	echo "Attention: No compiler warnings are issued!" 
	
geometry_t: geometry_t.cu geometry.h 
	$(CC) -O2 $(CFLAGS) $< -o $@ $(GLFLAGS) $(INCLUDE) 
	echo "Attention: No compiler warnings are issued!" 
	
generator: generator.cpp 
	g++ generator.cpp -o generator -std=c++0x -Wall

.PHONY: clean doc

doc: 
	doxygen Doxyfile
	
clean:
	rm -f feltor feltor_hpc geometry_t dz_geom_t<|MERGE_RESOLUTION|>--- conflicted
+++ resolved
@@ -1,8 +1,4 @@
-<<<<<<< HEAD
 system=vsc # Use as Makefile parameter!
-=======
-system=home
->>>>>>> baee1520
 device=gpu
 
 INCLUDE = -I../../inc # other project libraries
