--- conflicted
+++ resolved
@@ -79,15 +79,10 @@
     /////////////////////The initial field///////////////////////////////////////////
     //initial perturbation
     //dg::Gaussian3d init0(gp.R_0+p.posX*gp.a, p.posY*gp.a, M_PI, p.sigma, p.sigma, p.sigma, p.amp);
-    dg::Gaussian init0( gp.R_0+p.posX*gp.a, p.posY*gp.a, p.sigma, p.sigma, p.amp);
-
-<<<<<<< HEAD
-//     dg::BathRZ init0(16,16,p.Nz,Rmin,Zmin, 30.,5.,p.amp);
-    solovev::ZonalFlow init0(p, gp);
-=======
-    //dg::BathRZ init0(16,16,p.Nz,Rmin,Zmin, 30.,5.,p.amp);
+//     dg::Gaussian init0( gp.R_0+p.posX*gp.a, p.posY*gp.a, p.sigma, p.sigma, p.amp);
+    dg::BathRZ init0(16,16,p.Nz,Rmin,Zmin, 30.,5.,p.amp);
 //     solovev::ZonalFlow init0(p, gp);
->>>>>>> 269d8fd4
+
     
     //background profile
     solovev::Nprofile prof(p, gp); //initial background profile
@@ -95,12 +90,12 @@
     
     //field aligning
     //dg::CONSTANT gaussianZ( 1.);
-//     dg::GaussianZ gaussianZ( M_PI, p.sigma_z*M_PI, 1);
-//     y1[1] = feltor.dz().evaluate( init0, gaussianZ, (unsigned)p.Nz/2, 3); //rounds =2 ->2*2-1
-//     y1[2] = dg::evaluate( gaussianZ, grid);
-//     dg::blas1::pointwiseDot( y1[1], y1[2], y1[1]);
+    dg::GaussianZ gaussianZ( M_PI, p.sigma_z*M_PI, 1);
+    y1[1] = feltor.dz().evaluate( init0, gaussianZ, (unsigned)p.Nz/2, 3); //rounds =2 ->2*2-1
+    y1[2] = dg::evaluate( gaussianZ, grid);
+    dg::blas1::pointwiseDot( y1[1], y1[2], y1[1]);
     //no field aligning
-    y1[1] = dg::evaluate( init0, grid);
+//     y1[1] = dg::evaluate( init0, grid);
     
     dg::blas1::axpby( 1., y1[1], 1., y0[1]); //initialize ni
     dg::blas1::transform(y0[1], y0[1], dg::PLUS<>(-1)); //initialize ni-1
