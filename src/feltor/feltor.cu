#include <iostream>
#include <iomanip>
#include <vector>
#include <sstream>
#include <cmath>
// #define DG_DEBUG

#include "draw/host_window.h"
//#include "draw/device_window.cuh"
#include "dg/backend/xspacelib.cuh"
#include "dg/backend/timer.cuh"
#include "file/read_input.h"

#include "feltor.cuh"
#include "bessel.h"
#include "parameters.h"
#include "geometry.h"

/*
   - reads parameters from input.txt or any other given file, 
   - integrates the Feltor - functor and 
   - directly visualizes results on the screen using parameters in window_params.txt
*/


int main( int argc, char* argv[])
{
    //Parameter initialisation
    std::vector<double> v, v2,v3;
    std::stringstream title;
    if( argc == 1)
    {
        try{
        v = file::read_input("input.txt");
        }catch( toefl::Message& m){m.display();}
    }
    else if( argc == 2)
    {
        v = file::read_input( argv[1]);
    }
    else
    {
        std::cerr << "ERROR: Too many arguments!\nUsage: "<< argv[0]<<" [filename]\n";
        return -1;
    }

    /////////////////////////////////////////////////////////////////////////
    const eule::Parameters p( v);
    p.display( std::cout);
    v2 = file::read_input( "window_params.txt");
    GLFWwindow* w = draw::glfwInitAndCreateWindow( p.Nz/v2[2]*v2[3], v2[1]*v2[4], "");
    draw::RenderHostData render(v2[1], p.Nz/v2[2]);

    //////////////////////////////////////////////////////////////////////////
    try{ v3 = file::read_input( "geometry_params.txt"); }
    catch (toefl::Message& m) {  
        m.display(); 
        for( unsigned i = 0; i<v.size(); i++)
        return -1;}

    const solovev::GeomParameters gp(v3);
    gp.display( std::cout);
    double Rmin=gp.R_0-(gp.boxscale)*gp.a;
    double Zmin=-(gp.boxscale)*gp.a*gp.elongation;
    double Rmax=gp.R_0+(gp.boxscale)*gp.a; 
    double Zmax=(gp.boxscale)*gp.a*gp.elongation;
    //Make grid
     dg::Grid3d<double > grid( Rmin,Rmax, Zmin,Zmax, 0, 2.*M_PI, p.n, p.Nx, p.Ny, p.Nz, dg::DIR, dg::DIR, dg::PER, dg::cylindrical);  
    //create RHS 
    eule::Feltor<dg::DMatrix, dg::DVec, dg::DVec > feltor( grid, p,gp); //initialize before rolkar!
    eule::Rolkar<dg::DMatrix, dg::DVec, dg::DVec > rolkar( grid, p,gp);

    //The initial field
    //Monopole
<<<<<<< HEAD
      //dg::Gaussian3d init0(gp.R_0+p.posX*gp.a, p.posY*gp.a, M_PI/p.Nz, p.sigma, p.sigma, p.sigma, p.amp);
=======
      dg::Gaussian3d init0(gp.R_0+p.posX*gp.a, p.posY*gp.a,5.*M_PI/p.Nz, p.sigma, p.sigma, 0.25*p.sigma, p.amp);
>>>>>>> b1d0e449
//     dg::BathRZ init0(16,16,p.Nz,Rmin,Zmin, 30.,5.,p.amp);
    solovev::ZonalFlow init0(gp,p.amp);
    solovev::Nprofile grad(gp); //initial profile
    
    std::vector<dg::DVec> y0(4, dg::evaluate( grad, grid)), y1(y0); 
    //damp the bath on psi boundaries 
    dg::blas1::pointwiseDot(rolkar.dampin(),(dg::DVec)dg::evaluate(init0, grid), y1[1]); //is damping on bath    
    dg::blas1::axpby( 1., y1[1], 1., y0[1]); //initialize ne
    //without FLR
    //dg::blas1::axpby( 1., y1[0], 1., y0[1]);
    //with FLR
    feltor.initializene(y0[1],y0[0]);    
    feltor.log( y0, y0, 2); 


    dg::blas1::axpby( 0., y0[2], 0., y0[2]); //set Ue = 0
    dg::blas1::axpby( 0., y0[3], 0., y0[3]); //set Ui = 0

    dg::Karniadakis< std::vector<dg::DVec> > ab( y0, y0[0].size(), p.eps_time);
    ab.init( feltor, rolkar, y0, p.dt);

    dg::DVec dvisual( grid.size(), 0.);
    dg::HVec hvisual( grid.size(), 0.), visual(hvisual);
    dg::HMatrix equi = dg::create::backscatter( grid);
    draw::ColorMapRedBlueExtMinMax colors(-1.0, 1.0);

    //create timer
    dg::Timer t;
    double time = 0;
    unsigned step = 0;
    
    const double mass0 = feltor.mass(), mass_blob0 = mass0 - grid.lx()*grid.ly();
    double E0 = feltor.energy(), energy0 = E0, E1 = 0, diff = 0;
    std::cout << "Begin computation \n";
    std::cout << std::scientific << std::setprecision( 2);
    while ( !glfwWindowShouldClose( w ))
    {
        //transform field to an equidistant grid
        feltor.exp( y0, y1, 2); //calculate real densities from logdensities

        //plot electrons
        thrust::transform( y1[0].begin(), y1[0].end(), dvisual.begin(), dg::PLUS<double>(-0.));//ne-1
        hvisual = dvisual;
        dg::blas2::gemv( equi, hvisual, visual);
        colors.scalemax() = (float)thrust::reduce( visual.begin(), visual.end(), 0., thrust::maximum<double>() );
        colors.scalemin() = 1.0;
        title << std::setprecision(2) << std::scientific;
        title <<"ne / "<<(float)thrust::reduce( visual.begin(), visual.end(), colors.scalemax()  ,thrust::minimum<double>() )<<"  " << colors.scalemax()<<"\t";
        for( unsigned k=0; k<p.Nz/v2[2];k++)
        {
            unsigned size=grid.n()*grid.n()*grid.Nx()*grid.Ny();
            dg::HVec part( visual.begin() + k*v2[2]*size, visual.begin()+(k*v2[2]+1)*size);
            render.renderQuad( part, grid.n()*grid.Nx(), grid.n()*grid.Ny(), colors);
        }

        //draw ions
        thrust::transform( y1[1].begin(), y1[1].end(), dvisual.begin(), dg::PLUS<double>(-0.));//ne-1
        hvisual = dvisual;
        dg::blas2::gemv( equi, hvisual, visual);
        colors.scalemax() = (float)thrust::reduce( visual.begin(), visual.end(), 0., thrust::maximum<double>() );
        colors.scalemin() = 1.0;        
        title << std::setprecision(2) << std::scientific;
        title <<"ni / "<<(float)thrust::reduce( visual.begin(), visual.end(), colors.scalemax()  ,thrust::minimum<double>() )<<"  " << colors.scalemax()<<"\t";
        for( unsigned k=0; k<p.Nz/v2[2];k++)
        {
            unsigned size=grid.n()*grid.n()*grid.Nx()*grid.Ny();
            dg::HVec part( visual.begin() + k*v2[2]*size, visual.begin()+(k*v2[2]+1)*size);
            render.renderQuad( part, grid.n()*grid.Nx(), grid.n()*grid.Ny(), colors);
        }

        //transform to Vor
        //dvisual=feltor.potential()[0];
        //dg::blas2::gemv( rolkar.laplacianM(), dvisual, y1[1]);
        //hvisual = y1[1];
        hvisual = feltor.potential()[0];
        dg::blas2::gemv( equi, hvisual, visual);
        colors.scalemax() = (float)thrust::reduce( visual.begin(), visual.end(), 0.,thrust::maximum<double>()  );
        colors.scalemin() =  (float)thrust::reduce( visual.begin(), visual.end(), colors.scalemax()  ,thrust::minimum<double>() );
//         colors.scalemin() = -colors.scalemax();
        title <<"Phi / "<<colors.scalemin()<<"  " << colors.scalemax()<<"\t";
        for( unsigned k=0; k<p.Nz/v2[2];k++)
        {
            unsigned size=grid.n()*grid.n()*grid.Nx()*grid.Ny();
            dg::HVec part( visual.begin() + k*v2[2]*size, visual.begin()+(k*v2[2]+1)*size);
            render.renderQuad( part, grid.n()*grid.Nx(), grid.n()*grid.Ny(), colors);
        }

        //draw U_e
        hvisual = y0[2];
        dg::blas2::gemv( equi, hvisual, visual);
        colors.scalemax() = (float)thrust::reduce( visual.begin(), visual.end(), 0.,thrust::maximum<double>()  );
        colors.scalemin() =  (float)thrust::reduce( visual.begin(), visual.end(), colors.scalemax()  ,thrust::minimum<double>() );
        title <<"Ue / "<<colors.scalemin()<<"  " << colors.scalemax()<<"\t";
        for( unsigned k=0; k<p.Nz/v2[2];k++)
        {
            unsigned size=grid.n()*grid.n()*grid.Nx()*grid.Ny();
            dg::HVec part( visual.begin() + k*v2[2]*size, visual.begin()+(k*v2[2]+1)*size);
            render.renderQuad( part, grid.n()*grid.Nx(), grid.n()*grid.Ny(), colors);
        }

        //draw U_i
        hvisual = y0[3];
        dg::blas2::gemv( equi, hvisual, visual);
        colors.scalemax() = (float)thrust::reduce( visual.begin(), visual.end(), 0., thrust::maximum<double>()  );
        colors.scalemin() =  (float)thrust::reduce( visual.begin(), visual.end(), colors.scalemax()  ,thrust::minimum<double>() );
        title <<"Ui / "<<colors.scalemin()<< "  " << colors.scalemax()<<"\t";
        for( unsigned k=0; k<p.Nz/v2[2];k++)
        {
            unsigned size=grid.n()*grid.n()*grid.Nx()*grid.Ny();
            dg::HVec part( visual.begin() + k*v2[2]*size, visual.begin()+(k*v2[2]+1)*size);
            render.renderQuad( part, grid.n()*grid.Nx(), grid.n()*grid.Ny(), colors);
        }


        title << std::fixed; 
        title << " &&   time = "<<time;
        glfwSetWindowTitle(w,title.str().c_str());
        title.str("");
        glfwPollEvents();
        glfwSwapBuffers( w);

        //step 
#ifdef DG_BENCHMARK
        t.tic();
#endif//DG_BENCHMARK
        //double x;
        //std::cin >> x;
        for( unsigned i=0; i<p.itstp; i++)
        {
            step++;
            std::cout << "(m_tot-m_0)/m_0: "<< (feltor.mass()-mass0)/mass_blob0<<"\t";
            E0 = E1;
            E1 = feltor.energy();
            diff = (E1 - E0)/p.dt;
            double diss = feltor.energy_diffusion( );
            std::cout << "(E_tot-E_0)/E_0: "<< (E1-energy0)/energy0<<"\t";
            std::cout << "Accuracy: "<< 2.*(diff-diss)/(diff+diss)<<"\n";

            try{ ab( feltor, rolkar, y0);}
            catch( dg::Fail& fail) { 
                std::cerr << "CG failed to converge to "<<fail.epsilon()<<"\n";
                std::cerr << "Does Simulation respect CFL condition?\n";
                glfwSetWindowShouldClose( w, GL_TRUE);
                break;
            }
        }
        time += (double)p.itstp*p.dt;
#ifdef DG_BENCHMARK
        t.toc();
        std::cout << "\n\t Step "<<step;
        std::cout << "\n\t Average time for one step: "<<t.diff()/(double)p.itstp<<"s\n\n";
#endif//DG_BENCHMARK
    }
    glfwTerminate();
    ////////////////////////////////////////////////////////////////////

    return 0;

}<|MERGE_RESOLUTION|>--- conflicted
+++ resolved
@@ -72,11 +72,7 @@
 
     //The initial field
     //Monopole
-<<<<<<< HEAD
       //dg::Gaussian3d init0(gp.R_0+p.posX*gp.a, p.posY*gp.a, M_PI/p.Nz, p.sigma, p.sigma, p.sigma, p.amp);
-=======
-      dg::Gaussian3d init0(gp.R_0+p.posX*gp.a, p.posY*gp.a,5.*M_PI/p.Nz, p.sigma, p.sigma, 0.25*p.sigma, p.amp);
->>>>>>> b1d0e449
 //     dg::BathRZ init0(16,16,p.Nz,Rmin,Zmin, 30.,5.,p.amp);
     solovev::ZonalFlow init0(gp,p.amp);
     solovev::Nprofile grad(gp); //initial profile
