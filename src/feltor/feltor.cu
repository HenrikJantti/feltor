--- conflicted
+++ resolved
@@ -75,52 +75,22 @@
     eule::Feltor<dg::DMatrix, dg::DVec, dg::DVec > feltor( grid, p,gp); //initialize before rolkar!
     eule::Rolkar<dg::DMatrix, dg::DVec, dg::DVec > rolkar( grid, p,gp);
 
-<<<<<<< HEAD
 
       dg::BathRZ init0(16,16,p.Nz,Rmin,Zmin, 30.,15.,p.amp);
 //       solovev::ZonalFlow init0(gp,p.amp);
-=======
-    
-    //with bath
-       dg::BathRZ init0(16,16,p.Nz,Rmin,Zmin, 30.,15.,p.amp);
-//      //with zonal flow field
-      //solovev::ZonalFlow init0(gp,p.amp);
-    //with gaussians
-//     dg::Gaussian3d init0( p.R_0, p.posY*p.a,    M_PI, p.sigma, p.sigma, M_PI/8.*p.m_par, p.amp );     
-//     dg::Gaussian3d init1( p.R_0, -p.a*p.posY,   M_PI, p.sigma, p.sigma, M_PI/8.*p.m_par, p.amp ); 
-//     dg::Gaussian3d init2( p.R_0+p.posX*p.a, 0., M_PI, p.sigma, p.sigma, M_PI/8.*p.m_par, p.amp ); 
-//     dg::Gaussian3d init3( p.R_0-p.a*p.posX, 0., M_PI, p.sigma, p.sigma, M_PI/8.*p.m_par, p.amp ); 
->>>>>>> 67d2690e
+
     
      solovev::Gradient grad(gp); //background gradient
     //solovev::Nprofile grad(gp); //initial profile
 
     std::vector<dg::DVec> y0(4, dg::evaluate( grad, grid)), y1(y0); 
-<<<<<<< HEAD
     //damp the bath on psi boundaries 
     dg::blas1::pointwiseDot(rolkar.dampin(),(dg::DVec)dg::evaluate(init0, grid), y1[0]); //is damping on bath    
     dg::blas1::axpby( 1., y1[0], 1., y0[0]);
     dg::blas1::axpby( 1., y1[0], 1., y0[1]);
     dg::blas1::axpby( 0., y0[2], 0., y0[2]); //set Ue = 0
     dg::blas1::axpby( 0., y0[3], 0., y0[3]); //set Ui = 0
-=======
-
-    dg::blas1::axpby( 1., (dg::DVec)dg::evaluate(init0, grid), 0., y0[0]);
-    
-//     dg::blas1::axpby( 1., (dg::DVec)dg::evaluate(init1, grid), 1., y0[0]);
-//     dg::blas1::axpby( 1., (dg::DVec)dg::evaluate(init2, grid), 1., y0[0]);
-//     dg::blas1::axpby( 1., (dg::DVec)dg::evaluate(init3, grid), 1., y0[0]);
-   
-    dg::blas1::axpby( 1., (dg::DVec)dg::evaluate(init0, grid), 0., y0[1]);
-   
-//     dg::blas1::axpby( 1., (dg::DVec)dg::evaluate(init1, grid), 1., y0[1]);
-//     dg::blas1::axpby( 1., (dg::DVec)dg::evaluate(init2, grid), 1., y0[1]);
-//     dg::blas1::axpby( 1., (dg::DVec)dg::evaluate(init3, grid), 1., y0[1]);
-
-    dg::blas1::axpby( 0., y0[2], 0., y0[2]); //set U = 0
-    dg::blas1::axpby( 0., y0[3], 0., y0[3]); //set U = 0
-
->>>>>>> 67d2690e
+
     feltor.log( y0, y0, 2); //transform to logarithmic values (ne and ni)
     dg::Karniadakis< std::vector<dg::DVec> > ab( y0, y0[0].size(), p.eps_time);
     ab.init( feltor, rolkar, y0, p.dt);
