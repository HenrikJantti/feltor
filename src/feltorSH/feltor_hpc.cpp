#include <iostream>
#include <iomanip>
#include <vector>
#include <sstream>
#include <cmath>
// #define DG_DEBUG

#include <mpi.h> //activate mpi

#include "netcdf_par.h"

#include "dg/algorithm.h"
#include "dg/backend/xspacelib.cuh"
#include "dg/backend/timer.cuh"
#include "dg/backend/interpolation.cuh"
#include "file/read_input.h"
#include "file/nc_utilities.h"

#include "feltor.cuh"
#include "parameters.h"


/*
   - reads parameters from input.txt or any other given file, 
   - integrates the ToeflR - functor and 
   - writes outputs to a given outputfile using hdf5. 
        density fields are the real densities in XSPACE ( not logarithmic values)
*/

const unsigned k = 3;//!< a change in k needs a recompilation

int main( int argc, char* argv[])
{
     ////////////////////////////////setup MPI///////////////////////////////
    MPI_Init( &argc, &argv);
<<<<<<< HEAD
    int rank, size;
    MPI_Comm_rank( MPI_COMM_WORLD, &rank);
    MPI_Comm_size( MPI_COMM_WORLD, &size);
=======
    
>>>>>>> d77afa9b
    ////////////////////////Parameter initialisation//////////////////////////
    std::vector<double> v,v3;
    std::string input, geom;
    if( argc != 3)
    {
        if(rank==0) std::cerr << "ERROR: Wrong number of arguments!\nUsage: "<< argv[0]<<" [inputfile] [outputfile]\n";
        return -1;
    }
    else 
    {
        try{
            input = file::read_file( argv[1]);
            v = file::read_input( argv[1]);
        }catch( toefl::Message& m){
            if(rank==0) m.display();
            if(rank==0) std::cout << input << std::endl;
            return -1;
        }
    }
    const eule::Parameters p( v);
    if(rank==0) p.display( std::cout);
     ////////////////////////////////setup MPI///////////////////////////////
    int periods[2] = {false, false}; //non-, non-, periodic
    if( p.bc_x == dg::PER) periods[0] = true;
    if( p.bc_y == dg::PER) periods[1] = true;
    int np[2];
    if(rank==0)
    {
        std::cin>> np[0] >> np[1] ;
        std::cout << "Computing with "<<np[0]<<" x "<<np[1] << " = "<<size<<std::endl;
        assert( size == np[0]*np[1]);
    }
    MPI_Bcast( np, 2, MPI_INT, 0, MPI_COMM_WORLD);
    MPI_Comm comm;
    MPI_Cart_create( MPI_COMM_WORLD, 2, np, periods, true, &comm);
    //////////////////////////////////////////////////////////////

     ////////////////////////////////setup remaining MPI///////////////////////////////
    int periods[2] = {false, false}; //non-, non-, periodic
    if( bcy == dg::PER) periods[1] = true;
    int rank, size;
    MPI_Comm_rank( MPI_COMM_WORLD, &rank);
    MPI_Comm_size( MPI_COMM_WORLD, &size);
    int np[2];
    if(rank==0)
    {
        std::cin>> np[0] >> np[1] ;
        std::cout << "Computing with "<<np[0]<<" x "<<np[1] << " = "<<size<<std::endl;
        assert( size == np[0]*np[1]);
    }
    MPI_Bcast( np, 2, MPI_INT, 0, MPI_COMM_WORLD);
    MPI_Comm comm;
    MPI_Cart_create( MPI_COMM_WORLD, 2, np, periods, true, &comm);
    
     //Make grid
    dg::MPI_Grid2d grid( 0., p.lx, 0.,p.ly, p.n, p.Nx, p.Ny, p.bc_x, p.bc_y,comm);
    dg::MPI_Grid2d grid_out( 0., p.lx, 0.,p.ly, p.n_out, p.Nx_out, p.Ny_out, p.bc_x, p.bc_y, comm);  
    //create RHS 
    if(rank==0) std::cout << "Constructing Feltor...\n";
    eule::Feltor<dg::MHMatrix, dg::MHVec, dg::MHVec > feltor( grid, p); //initialize before rolkar!
    if(rank==0) std::cout << "Constructing Rolkar...\n";
    eule::Rolkar<dg::MHMatrix, dg::MHVec, dg::MHVec > rolkar( grid, p);
    if(rank==0) std::cout << "Done!\n";

    /////////////////////The initial field///////////////////////////////////////////
       //initial perturbation
    //dg::Gaussian3d init0(gp.R_0+p.posX*gp.a, p.posY*gp.a, M_PI, p.sigma, p.sigma, p.sigma, p.amp);
    dg::Gaussian init0( p.posX*p.lx, p.posY*p.ly, p.sigma, p.sigma, p.amp);
//     dg::BathRZ init0(16,16,p.Nz,Rmin,Zmin, 30.,5.,p.amp);
//     solovev::ZonalFlow init0(p, gp);
//     dg::CONSTANT init0( 0.);
//      dg::Vortex init0(  p.posX*p.lx, p.posY*p.ly, 0, p.sigma, p.amp);   
    //background profile
//     solovev::Nprofile prof(p, gp); //initial background profile
    dg::CONSTANT prof(p.bgprofamp );
    //
//     dg::LinearX prof(-p.nprofileamp/((double)p.lx), p.bgprofamp + p.nprofileamp);
//     dg::SinProfX prof(p.nprofileamp, p.bgprofamp,M_PI/(2.*p.lx));
//     dg::ExpProfX prof(p.nprofileamp, p.bgprofamp,p.ln);
//     const dg::DVec prof =  dg::LinearX( -p.nprofileamp/((double)p.lx), p.bgprofamp + p.nprofileamp);
//     dg::TanhProfX prof(p.lx*p.solb,p.lx/10.,-1.0,p.bgprofamp,p.nprofileamp); //<n>
    std::vector<dg::MHVec> y0(4, dg::evaluate( prof, grid)), y1(y0); //Ne,Ni,Te,Ti = prof    
    
      //initialization via N_i,T_I ->n_e, t_i=t_e
    y1[1] = dg::evaluate( init0, grid);
    dg::blas1::pointwiseDot(y1[1], y0[1],y1[1]); //<n>*ntilde    
    dg::blas1::axpby( 1., y1[1], 1., y0[1]); //initialize Ni = <n> + <n>*ntilde
//     dg::blas1::axpby( 1.,y1[2], 0., y0[3]); //initialize Ti = prof
    dg::blas1::axpby( 1.,y0[1], 0., y0[3]); //initialize Ti = N_i
    dg::blas1::transform(y0[1], y0[1], dg::PLUS<>(-(p.bgprofamp + p.nprofileamp))); //= Ni - bg
    std::cout << "intiialize ne" << std::endl;
    feltor.initializene( y0[1],y0[3], y0[0]);    //ne -bg
    std::cout << "Done!\n";    
    
    std::cout << "intialize ti=te" << std::endl;
    dg::blas1::transform(y0[1], y0[1], dg::PLUS<>(+(p.bgprofamp + p.nprofileamp))); //Ni
    dg::blas1::pointwiseDot(y0[1],y0[3],y1[3]); // = Ni Ti
    dg::blas1::transform(y1[3], y1[3], dg::PLUS<>(-(p.bgprofamp + p.nprofileamp)*(p.bgprofamp + p.nprofileamp))); //Pi = Pi - bg^2
    feltor.initializepi(y1[3],y0[3], y0[2]); // = pi-bg^2    
    //compute ti-bg = ((pi-bg^2) +bg^2)/ne -bg
    dg::blas1::transform(y0[2], y0[2], dg::PLUS<>(+(p.bgprofamp + p.nprofileamp)*(p.bgprofamp + p.nprofileamp)));
    dg::blas1::transform(y0[0], y0[0], dg::PLUS<>(+(p.bgprofamp + p.nprofileamp))); //=ne    
    dg::blas1::pointwiseDivide(y0[2],y0[0],y0[2]);
    dg::blas1::transform(y0[2], y0[2], dg::PLUS<>(-(p.bgprofamp + p.nprofileamp)));
    dg::blas1::transform(y0[0], y0[0], dg::PLUS<>(-(p.bgprofamp + p.nprofileamp))); // =ne-bg
    dg::blas1::transform(y0[3], y0[3], dg::PLUS<>(-(p.bgprofamp + p.nprofileamp))); // =Ti - bg
    dg::blas1::transform(y0[1], y0[1], dg::PLUS<>(-(p.bgprofamp + p.nprofileamp))); // =Ni - bg
    std::cout << "Done!\n";
    
    dg::Karniadakis< std::vector<dg::MHVec> > karniadakis( y0, y0[0].size(), p.eps_time);
    if(rank==0) std::cout << "intiialize Timestepper" << std::endl;
    karniadakis.init( feltor, rolkar, y0, p.dt);
    if(rank==0) std::cout << "Done!\n";    
    /////////////////////////////set up netcdf/////////////////////////////////////
    file::NC_Error_Handle err;
    int ncid;
    MPI_Info info = MPI_INFO_NULL;
//     err = nc_create( argv[2],NC_NETCDF4|NC_CLOBBER, &ncid);//MPI OFF
    err = nc_create_par( argv[2], NC_NETCDF4|NC_MPIIO|NC_CLOBBER, comm, info, &ncid); //MPI ON
    err = nc_put_att_text( ncid, NC_GLOBAL, "inputfile", input.size(), input.data());
    int dim_ids[3], tvarID;
    dg::Grid2d<double> global_grid_out ( 0., p.lx, 0.,p.ly, p.n_out, p.Nx_out, p.Ny_out, p.bc_x, p.bc_y);  
    err = file::define_dimensions( ncid, dim_ids, &tvarID, global_grid_out);
    err = nc_enddef( ncid);
    err = nc_redef(ncid);

    //field IDs
    std::string names[6] = {"electrons", "ions", "Telectrons","Tions", "potential","vor"}; 
    int dataIDs[6]; 
    for( unsigned i=0; i<6; i++){
        err = nc_def_var( ncid, names[i].data(), NC_DOUBLE, 3, dim_ids, &dataIDs[i]);
        err = nc_var_par_access( ncid, dataIDs[i], NC_COLLECTIVE);
    }
    err = nc_var_par_access( ncid, tvarID, NC_COLLECTIVE);
    //energy IDs
    int EtimeID, EtimevarID;
    err = file::define_time( ncid, "energy_time", &EtimeID, &EtimevarID);
    err = nc_var_par_access( ncid, EtimevarID, NC_COLLECTIVE);

    int energyID, massID, energyIDs[3], dissID, dEdtID, accuracyID;
    err = nc_def_var( ncid, "energy",   NC_DOUBLE, 1, &EtimeID, &energyID);
    err = nc_var_par_access( ncid, energyID, NC_COLLECTIVE);
    err = nc_def_var( ncid, "mass",   NC_DOUBLE, 1, &EtimeID, &massID);
    err = nc_var_par_access( ncid, massID, NC_COLLECTIVE);

    std::string energies[3] = {"Se", "Si", "Uperp"}; 
    for( unsigned i=0; i<3; i++){
        err = nc_def_var( ncid, energies[i].data(), NC_DOUBLE, 1, &EtimeID, &energyIDs[i]);
        err = nc_var_par_access( ncid, energyIDs[i], NC_COLLECTIVE);
    }
    err = nc_def_var( ncid, "dissipation",   NC_DOUBLE, 1, &EtimeID, &dissID);
    err = nc_var_par_access( ncid, dissID, NC_COLLECTIVE);
    err = nc_def_var( ncid, "dEdt",     NC_DOUBLE, 1, &EtimeID, &dEdtID);
    err = nc_var_par_access( ncid, dEdtID, NC_COLLECTIVE);
    err = nc_def_var( ncid, "accuracy", NC_DOUBLE, 1, &EtimeID, &accuracyID);
    err = nc_var_par_access( ncid, accuracyID, NC_COLLECTIVE);
    err = nc_enddef(ncid);
    ///////////////////////////////////first output/////////////////////////
    if(rank==0) std::cout << "First output ... \n";
    int dims[2],  coords[2];
    MPI_Cart_get( comm, 2, dims, periods, coords);
    size_t count[3] = {1, grid_out.n()*grid_out.Ny(), grid_out.n()*grid_out.Nx()};
    size_t start[3] = {0, coords[1]*count[1],          coords[0]*count[2]}; 
    dg::MHVec transferD( dg::evaluate(dg::zero, grid));
    dg::HVec transferH( dg::evaluate(dg::zero, grid_out.local()));
    //create local interpolation matrix
    dg::IHMatrix interpolate = dg::create::interpolation( grid_out.local(), grid.local()); 
    for( unsigned i=0; i<4; i++)
    {
        dg::blas2::gemv( interpolate, y0[i].data(), transferH);
        err = nc_put_vara_double( ncid, dataIDs[i], start, count, transferH.data() );
    }
    //pot
    transferD = feltor.potential()[0];
    dg::blas2::gemv( interpolate, transferD.data(), transferH);
    err = nc_put_vara_double( ncid, dataIDs[4], start, count, transferH.data() );
    //Vor
    transferD = feltor.potential()[0];
    dg::blas2::gemv( rolkar.laplacianM(), transferD, y1[1]);        //correct?    
    dg::blas2::symv( interpolate,y1[1].data(), transferH);
    err = nc_put_vara_double( ncid, dataIDs[5], start, count, transferH.data() );
    double time = 0;

    err = nc_put_vara_double( ncid, tvarID, start, count, &time);
    err = nc_put_vara_double( ncid, EtimevarID, start, count, &time);

    size_t Estart[] = {0};
    size_t Ecount[] = {1};
    double energy0 = feltor.energy(), mass0 = feltor.mass(), E0 = energy0, mass = mass0, E1 = 0.0, dEdt = 0., diss = 0., accuracy=0.;


    std::vector<double> evec = feltor.energy_vector();
    err = nc_put_vara_double( ncid, energyID, Estart, Ecount, &energy0);
    err = nc_put_vara_double( ncid, massID,   Estart, Ecount, &mass0);
    for( unsigned i=0; i<3; i++)
        err = nc_put_vara_double( ncid, energyIDs[i], Estart, Ecount, &evec[i]);

    err = nc_put_vara_double( ncid, dissID,     Estart, Ecount,&diss);
    err = nc_put_vara_double( ncid, dEdtID,     Estart, Ecount,&dEdt);
    err = nc_put_vara_double( ncid, accuracyID, Estart, Ecount,&accuracy);    
//     err = nc_close(ncid);
    if(rank==0) std::cout << "First write successful!\n";

    ///////////////////////////////////////Timeloop/////////////////////////////////
#ifdef DG_BENCHMARK
    dg::Timer t;
    t.tic();
    unsigned step = 0;
#endif //DG_BENCHMARK
    for( unsigned i=1; i<=p.maxout; i++)
    {

#ifdef DG_BENCHMARK
        dg::Timer ti;
        ti.tic();
#endif//DG_BENCHMARK
        for( unsigned j=0; j<p.itstp; j++)
        {
            try{ karniadakis( feltor, rolkar, y0);}
            catch( dg::Fail& fail) { 
                if(rank==0) std::cerr << "CG failed to converge to "<<fail.epsilon()<<"\n";
                if(rank==0) std::cerr << "Does Simulation respect CFL condition?\n";
                err = nc_close(ncid);
                MPI_Finalize();
                return -1;
            }
            step++;
            time+=p.dt;
            Estart[0] = step;
            E1 = feltor.energy(), mass = feltor.mass(), diss = feltor.energy_diffusion();
            dEdt = (E1 - E0)/p.dt; 
            E0 = E1;
            accuracy = 2.*fabs( (dEdt-diss)/(dEdt + diss));
            evec = feltor.energy_vector();
//             err = nc_open(argv[2], NC_WRITE, &ncid);
            err = nc_put_vara_double( ncid, EtimevarID, Estart, Ecount, &time);
            err = nc_put_vara_double( ncid, energyID, Estart, Ecount, &E1);
            err = nc_put_vara_double( ncid, massID,   Estart, Ecount, &mass);
            for( unsigned i=0; i<3; i++)
            {

                err = nc_put_vara_double( ncid, energyIDs[i], Estart, Ecount, &evec[i]);
            }
            err = nc_put_vara_double( ncid, dissID,     Estart, Ecount,&diss);
            err = nc_put_vara_double( ncid, dEdtID,     Estart, Ecount,&dEdt);
           
            err = nc_put_vara_double( ncid, accuracyID, Estart, Ecount,&accuracy);
            if(rank==0) std::cout << "(m_tot-m_0)/m_0: "<< (feltor.mass()-mass0)/mass0<<"\t";
            if(rank==0) std::cout << "(E_tot-E_0)/E_0: "<< (E1-energy0)/energy0<<"\t";
            if(rank==0) std::cout <<" d E/dt = " << dEdt <<" Lambda = " << diss << " -> Accuracy: "<< accuracy << "\n";
//             err = nc_close(ncid);
 
        }
#ifdef DG_BENCHMARK
        ti.toc();
        if(rank==0)std::cout << "\n\t Step "<<step <<" of "<<p.itstp*p.maxout <<" at time "<<time;
        if(rank==0) std::cout << "\n\t Average time for one step: "<<ti.diff()/(double)p.itstp<<"s\n\n"<<std::flush;
        ti.tic();
#endif//DG_BENCHMARK
        //////////////////////////write fields////////////////////////
        start[0] = i;
//         err = nc_open(argv[2], NC_WRITE, &ncid);
        for( unsigned j=0; j<4; j++)
        {
            dg::blas2::gemv( interpolate, y0[j].data(), transferH);
            err = nc_put_vara_double( ncid, dataIDs[j], start, count, transferH.data());
        }
        transferD = feltor.potential()[0];
        dg::blas2::gemv( interpolate, transferD.data(), transferH);
        err = nc_put_vara_double( ncid, dataIDs[4], start, count, transferH.data() );
        transferD = feltor.potential()[0];
        dg::blas2::gemv( rolkar.laplacianM(), transferD, y1[1]);        //correct?    
        dg::blas2::symv( interpolate,y1[1].data(), transferH);
        err = nc_put_vara_double( ncid, dataIDs[5], start, count, transferH.data() );
        err = nc_put_vara_double( ncid, tvarID, start, count, &time);
//         err = nc_close(ncid);
#ifdef DG_BENCHMARK
        ti.toc();
        if(rank==0)std::cout << "\n\t Time for output: "<<ti.diff()<<"s\n\n"<<std::flush;
#endif//DG_BENCHMARK
    }
#ifdef DG_BENCHMARK
    t.toc(); 
    unsigned hour = (unsigned)floor(t.diff()/3600);
    unsigned minute = (unsigned)floor( (t.diff() - hour*3600)/60);
    double second = t.diff() - hour*3600 - minute*60;
    if(rank==0) std::cout << std::fixed << std::setprecision(2) <<std::setfill('0');
    if(rank==0) std::cout <<"Computation Time \t"<<hour<<":"<<std::setw(2)<<minute<<":"<<second<<"\n";
    if(rank==0) std::cout <<"which is         \t"<<t.diff()/p.itstp/p.maxout<<"s/step\n";
#endif //DG_BENCHMARK
    err = nc_close(ncid);
    MPI_Finalize();
    return 0;

}
<|MERGE_RESOLUTION|>--- conflicted
+++ resolved
@@ -33,13 +33,9 @@
 {
      ////////////////////////////////setup MPI///////////////////////////////
     MPI_Init( &argc, &argv);
-<<<<<<< HEAD
     int rank, size;
     MPI_Comm_rank( MPI_COMM_WORLD, &rank);
     MPI_Comm_size( MPI_COMM_WORLD, &size);
-=======
-    
->>>>>>> d77afa9b
     ////////////////////////Parameter initialisation//////////////////////////
     std::vector<double> v,v3;
     std::string input, geom;
@@ -77,23 +73,6 @@
     MPI_Cart_create( MPI_COMM_WORLD, 2, np, periods, true, &comm);
     //////////////////////////////////////////////////////////////
 
-     ////////////////////////////////setup remaining MPI///////////////////////////////
-    int periods[2] = {false, false}; //non-, non-, periodic
-    if( bcy == dg::PER) periods[1] = true;
-    int rank, size;
-    MPI_Comm_rank( MPI_COMM_WORLD, &rank);
-    MPI_Comm_size( MPI_COMM_WORLD, &size);
-    int np[2];
-    if(rank==0)
-    {
-        std::cin>> np[0] >> np[1] ;
-        std::cout << "Computing with "<<np[0]<<" x "<<np[1] << " = "<<size<<std::endl;
-        assert( size == np[0]*np[1]);
-    }
-    MPI_Bcast( np, 2, MPI_INT, 0, MPI_COMM_WORLD);
-    MPI_Comm comm;
-    MPI_Cart_create( MPI_COMM_WORLD, 2, np, periods, true, &comm);
-    
      //Make grid
     dg::MPI_Grid2d grid( 0., p.lx, 0.,p.ly, p.n, p.Nx, p.Ny, p.bc_x, p.bc_y,comm);
     dg::MPI_Grid2d grid_out( 0., p.lx, 0.,p.ly, p.n_out, p.Nx_out, p.Ny_out, p.bc_x, p.bc_y, comm);  
