--- conflicted
+++ resolved
@@ -401,13 +401,6 @@
     assert( y.size() == 4);
     assert( y.size() == yp.size());
     //transform compute n and logn and energies
-<<<<<<< HEAD
-//     if (p.iso == 1)    {
-//         dg::blas1::scal( y[2], 0.0);
-//         dg::blas1::scal( y[3], 0.0); 
-//     }
-=======
->>>>>>> b40526c2
     
     for(unsigned i=0; i<4; i++)
     {
