system=leo3 # Use as Makefile parameter!
device=gpu

<<<<<<< HEAD
INCLUDE = -I../../inc # other project libraries
=======
INCLUDE = -I../../inc/ # other project libraries
>>>>>>> a696be66

ifeq ($(strip $(device)),gpu)
CC = nvcc
CFLAGS = --compiler-options -Wall -arch=sm_20 -w
CFLAGS+= -Xcompiler -fopenmp 
CFLAGS+= -DTHRUST_HOST_SYSTEM=THRUST_HOST_SYSTEM_OMP
OPT	   = -O2
else
CC = g++
CFLAGS = -Wall -fopenmp -x c++
CFLAGS+= -DTHRUST_DEVICE_SYSTEM=THRUST_DEVICE_SYSTEM_OMP
OPT	   = -O3
endif

ifeq ($(strip $(system)),home)
INCLUDE += -I/home/matthias/include # cusp and thrust libraries
#you might check the libs here, cf your glfw installation
GLFLAGS  = -lglfw -lXxf86vm -lXext -lX11 -lGLU  -lGL -lpthread -lm 
LIBS 	 = -lhdf5 -lhdf5_hl # hdf5 libraries
endif

ifeq ($(strip $(system)),leo3)
INCLUDE += -I$(HOME)/include
INCLUDE += -I$(UIBK_HDF5_INC)
INCLUDE += -I$(UIBK_OPENMPI_INC)

<<<<<<< HEAD
LIBS 	 = -L$(UIBK_HDF5_LIB) -lhdf5 -lhdf5_hl
=======
LIBS 	+= -L$(UIBK_HDF5_LIB) -lhdf5 -lhdf5_hl
>>>>>>> a696be66
GLFLAGS  = -lm
endif

ifeq ($(strip $(system)),vsc)
<<<<<<< HEAD
INCLUDE += -I($(HOME)/include
GLFLAGS  = -lm
endif

=======
INCLUDE += -I$(HOME)/include

GLFLAGS  = -lm
endif
>>>>>>> a696be66


all: toeflR toefl_hpc

toeflR: toeflR.cu toeflR.cuh 
	$(CC) $(OPT) $(CFLAGS) $< -o $@ $(INCLUDE) $(GLFLAGS) -DDG_BENCHMARK 
	echo "Attention: No compiler warnings are issued!" 

toefl_hpc: toefl_hpc.cu toeflR.cuh 
	$(CC) $(OPT) $(CFLAGS) $< -o $@ $(INCLUDE) $(LIBS) -DDG_BENCHMARK
	echo "Attention: No compiler warnings are issued!" 

.PHONY: clean

clean:
	rm -f toeflR toefl_hpc<|MERGE_RESOLUTION|>--- conflicted
+++ resolved
@@ -1,11 +1,7 @@
 system=leo3 # Use as Makefile parameter!
 device=gpu
 
-<<<<<<< HEAD
-INCLUDE = -I../../inc # other project libraries
-=======
 INCLUDE = -I../../inc/ # other project libraries
->>>>>>> a696be66
 
 ifeq ($(strip $(device)),gpu)
 CC = nvcc
@@ -32,26 +28,14 @@
 INCLUDE += -I$(UIBK_HDF5_INC)
 INCLUDE += -I$(UIBK_OPENMPI_INC)
 
-<<<<<<< HEAD
 LIBS 	 = -L$(UIBK_HDF5_LIB) -lhdf5 -lhdf5_hl
-=======
-LIBS 	+= -L$(UIBK_HDF5_LIB) -lhdf5 -lhdf5_hl
->>>>>>> a696be66
 GLFLAGS  = -lm
 endif
 
 ifeq ($(strip $(system)),vsc)
-<<<<<<< HEAD
 INCLUDE += -I($(HOME)/include
 GLFLAGS  = -lm
 endif
-
-=======
-INCLUDE += -I$(HOME)/include
-
-GLFLAGS  = -lm
-endif
->>>>>>> a696be66
 
 
 all: toeflR toefl_hpc
