--- conflicted
+++ resolved
@@ -74,11 +74,7 @@
       y1[1] = dg::evaluate( init0, grid);
     }
     if (p.initmode == 1) {
-<<<<<<< HEAD
       dg::SinXCosY init0(p.amp,0.,2.*M_PI/p.lx,p.sigma*2.*M_PI/p.ly);
-=======
-      dg::SinXCosY init0(p.amp,0.,1.*M_PI/p.lx,p.sigma*2.*M_PI/p.ly);
->>>>>>> 2bb60d6e
       y1[1] = dg::evaluate( init0, grid);
     }
     if (p.initmode == 2) {
