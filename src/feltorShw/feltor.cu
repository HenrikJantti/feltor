#include <iostream>
#include <iomanip>
#include <vector>
#include <sstream>
#include <cmath>
// #define DG_DEBUG

#include "draw/host_window.h"
//#include "draw/device_window.cuh"
#include "dg/backend/xspacelib.cuh"
#include "dg/backend/timer.cuh"

#include "feltor.cuh"
#include "parameters.h"
#include "../diag/probes.h"



/*
   - reads parameters from input.txt or any other given file, 
   - integrates the Feltor - functor and 
   - directly visualizes results on the screen using parameters in window_params.txt
*/


int main( int argc, char* argv[])
{
    ////////////////////////Parameter initialisation//////////////////////////
    Json::Reader reader;
    Json::Value js;
    if( argc == 1)
    {
        std::ifstream is("input.json");
        reader.parse(is,js,false);
    }
    else if( argc == 2)
    {
        std::ifstream is(argv[1]);
        reader.parse(is,js,false);
    }
    else
    {
        std::cerr << "ERROR: Too many arguments!\nUsage: "<< argv[0]<<" [filename]\n";
        return -1;
    }
    const eule::Parameters p(  js);    
    p.display( std::cout);
    /////////glfw initialisation ////////////////////////////////////////////
    std::stringstream title;
    std::ifstream is( "window_params.js");
    reader.parse( is, js, false);
    is.close();
    GLFWwindow* w = draw::glfwInitAndCreateWindow( js["cols"].asUInt()*js["width"].asUInt()*p.lx/p.ly, js["rows"].asUInt()*js["height"].asUInt(), "");
    draw::RenderHostData render(js["rows"].asUInt(), js["cols"].asUInt());
    //////////////////////////////////////////////////////////////////////////

    //Make grid
     dg::Grid2d grid( 0., p.lx, 0.,p.ly, p.n, p.Nx, p.Ny, p.bc_x, p.bc_y);  
    //create RHS 
    std::cout << "Constructing Feltor...\n";
    eule::Feltor<dg::CartesianGrid2d, dg::DMatrix, dg::DVec > feltor( grid, p); //initialize before rolkar!
    std::cout << "Constructing Rolkar...\n";
    eule::Rolkar<dg::CartesianGrid2d, dg::DMatrix, dg::DVec > rolkar( grid, p);
    std::cout << "Done!\n";

    /////////////////////The initial field///////////////////////////////////////////
<<<<<<< HEAD
    
//     dg::Gaussian init0( p.posX*p.lx, p.posY*p.ly, p.sigma, p.sigma, p.amp);
    
//     dg::SinXSinY init0(p.amp,0.,2*M_PI/p.lx,p.sigma*2*M_PI/p.ly);
    
//     dg::SinX init0(p.amp,0.,p.sigma*2*M_PI/p.lx);
        dg::BathRZ init0(16,16,1.,0.,0., 30.,5.,p.amp);
        dg::DVec  dampr = dg::evaluate(dg::TanhProfX(p.lx*0.95,p.sourcew,-1.0,0.0,1.0),grid);
        dg::DVec  dampl =dg::evaluate(dg::TanhProfX(p.lx*0.05,p.sourcew,1.0,0.0,1.0),grid);
    
=======
>>>>>>> 21bbd7a3
    dg::ExpProfX prof(p.nprofileamp, p.bgprofamp,p.invkappa);
    std::vector<dg::DVec> y0(2, dg::evaluate( prof, grid)), y1(y0); 
<<<<<<< HEAD
    y1[1] = dg::evaluate( init0, grid);
       
        dg::blas1::pointwiseDot(y1[1],dampr,y1[1]);
        dg::blas1::pointwiseDot(y1[1],dampl,y1[1]);
=======
>>>>>>> 21bbd7a3
    
    if (p.initmode == 0) { 
      dg::Gaussian init0( p.posX*p.lx, p.posY*p.ly, p.sigma, p.sigma, p.amp);
      y1[1] = dg::evaluate( init0, grid);
    }
    if (p.initmode == 1) {
      dg::SinXSinY init0(p.amp,0.,2*M_PI/p.lx,p.sigma*2*M_PI/p.ly);
      y1[1] = dg::evaluate( init0, grid);
    }
    if (p.initmode == 2) {
      dg::BathRZ init0(16,16,1.,0.,0., 30.,5.,p.amp);
      y1[1] = dg::evaluate( init0, grid);
      dg::DVec  dampr = dg::evaluate(dg::TanhProfX(p.lx*0.95,p.sourcew,-1.0,0.0,1.0),grid);
      dg::DVec  dampl = dg::evaluate(dg::TanhProfX(p.lx*0.05,p.sourcew,1.0,0.0,1.0),grid);
      dg::blas1::pointwiseDot(y1[1],dampr,y1[1]);
      dg::blas1::pointwiseDot(y1[1],dampl,y1[1]);
   
    }  
        
    if (p.modelmode==0 || p.modelmode==1)
    {
        dg::blas1::pointwiseDot(y1[1], y0[1],y1[1]); //<n>*ntilde
        dg::blas1::axpby( 1., y1[1], 1., y0[1]); //initialize ni = <n> + <n>*ntilde
        dg::blas1::transform(y0[1], y0[1], dg::PLUS<>(-(p.bgprofamp + p.nprofileamp))); //initialize ni-1
	std::cout << "intiialize ne" << std::endl;
	feltor.initializene( y0[1], y0[0]);    
	std::cout << "Done!\n";
    }
    if (p.modelmode==2) {
	std::cout << "intiialize ne" << std::endl;
	feltor.initializene( y1[1], y0[0]);    
	std::cout << "Done!\n";
    }
    if (p.modelmode==3) {
	dg::blas1::pointwiseDot( y0[1],y1[1],y0[1]); //<n>*Ntilde
	dg::blas1::axpby( 1., y0[1], 1.,y1[0], y0[1]); //initialize Ni = <n> + <n>*Ntilde
	dg::blas1::transform(y0[1], y0[1], dg::PLUS<>(-(p.bgprofamp + p.nprofileamp))); //initialize Ni-1
	
	std::cout << "intiialize ne" << std::endl;
	feltor.initializene( y0[1], y0[0]); //n_e-1
	
	
	dg::blas1::transform( y1[1], y0[1], dg::PLUS<>(+1.0)); // (1+Nitilde)
	dg::blas1::transform( y0[1], y0[1], dg::LN<double>()); //ln (1+Nitilde)
	
	dg::blas1::transform(y0[0], y0[0], dg::PLUS<>((p.bgprofamp + p.nprofileamp))); //ne
	dg::blas1::pointwiseDivide(y0[0], y1[0],y0[0]); // 1+ netilde
	dg::blas1::transform( y0[0], y0[0], dg::LN<double>()); //ln (1+netilde)

	std::cout << "Done!\n";
    } 



    dg::Karniadakis< std::vector<dg::DVec> > karniadakis( y0, y0[0].size(), p.eps_time);
    std::cout << "intiialize karniadakis" << std::endl;
    karniadakis.init( feltor, rolkar, y0, p.dt);
    std::cout << "Done!\n";

    dg::DVec dvisual( grid.size(), 0.);
    dg::DVec dvisual2( grid.size(), 0.);
    dg::HVec hvisual( grid.size(), 0.), visual(hvisual),avisual(hvisual);
    dg::IHMatrix equi = dg::create::backscatter( grid);
    draw::ColorMapRedBlueExtMinMax colors(-1.0, 1.0);
    //create timer
    dg::Timer t;
    double time = 0;
    unsigned step = 0;
    
    const double mass0 = feltor.mass(), mass_blob0 = mass0 - grid.lx()*grid.ly();
    double E0 = feltor.energy(), energy0 = E0, E1 = 0., diff = 0.;
    
    std::cout << "Begin computation \n";
    std::cout << std::scientific << std::setprecision( 2);
    
    dg::DVec xprobecoords(7,1.);
    for (unsigned i=0;i<7; i++) {
        xprobecoords[i] = p.lx/8.*(1+i) ;
    }
    const dg::DVec yprobecoords(7,p.ly/2.);
    probes<dg::IDMatrix,dg::DMatrix, dg::DVec> pro(xprobecoords,yprobecoords,grid);
    while ( !glfwWindowShouldClose( w ))
    {

        dg::blas1::transfer(y0[0], hvisual);
//         if 
//         dg::blas1::axpby(1.0,hvisual,
        dg::blas2::gemv( equi, hvisual, visual);
        colors.scalemax() = (double)thrust::reduce( visual.begin(), visual.end(), (double)-1e14, thrust::maximum<double>() );
//         colors.scalemin() = -colors.scalemax();        
        //colors.scalemin() = 1.0;
        colors.scalemin() =  (double)thrust::reduce( visual.begin(), visual.end(), colors.scalemax()  ,thrust::minimum<double>() );

        title << std::setprecision(2) << std::scientific;
        //title <<"ne / "<<(double)thrust::reduce( visual.begin(), visual.end(), colors.scalemax()  ,thrust::minimum<double>() )<<"  " << colors.scalemax()<<"\t";
        title <<"ne-1 / " << colors.scalemin()<<"\t";

        render.renderQuad( visual, grid.n()*grid.Nx(), grid.n()*grid.Ny(), colors);

        //draw ions
        //thrust::transform( y1[1].begin(), y1[1].end(), dvisual.begin(), dg::PLUS<double>(-0.));//ne-1
        dg::blas1::transfer(y0[1], hvisual);
        dg::blas2::gemv( equi, hvisual, visual);
        colors.scalemax() = (double)thrust::reduce( visual.begin(), visual.end(),  (double)-1e14, thrust::maximum<double>() );
        //colors.scalemin() = 1.0;        
//         colors.scalemin() = -colors.scalemax();        
        colors.scalemin() =  (double)thrust::reduce( visual.begin(), visual.end(), colors.scalemax()  ,thrust::minimum<double>() );

        title << std::setprecision(2) << std::scientific;
        //title <<"ni / "<<(double)thrust::reduce( visual.begin(), visual.end(), colors.scalemax()  ,thrust::minimum<double>() )<<"  " << colors.scalemax()<<"\t";
        title <<"ni-1 / " << colors.scalemin()<<"\t";

        render.renderQuad(visual, grid.n()*grid.Nx(), grid.n()*grid.Ny(), colors);

        
        //draw potential
        //transform to Vor
//        dvisual=feltor.potential()[0];
//        dg::blas2::gemv( rolkar.laplacianM(), dvisual, y1[1]);
//        hvisual = y1[1];
        dg::blas1::transfer(feltor.potential()[0], hvisual);
        dg::blas2::gemv( equi, hvisual, visual);
        colors.scalemax() = (double)thrust::reduce( visual.begin(), visual.end(),  (double)-1e14, thrust::maximum<double>() );

        colors.scalemin() =  (double)thrust::reduce( visual.begin(), visual.end(), colors.scalemax() ,thrust::minimum<double>() );

//         //colors.scalemin() = 1.0;        
//          colors.scalemin() = -colors.scalemax();        
//          colors.scalemin() = -colors.scalemax();        
        //colors.scalemin() =  (double)thrust::reduce( visual.begin(), visual.end(), colors.scalemax()  ,thrust::minimum<double>() );
        title <<"Potential / "<< colors.scalemax() << " " << colors.scalemin()<<"\t";

        render.renderQuad( visual, grid.n()*grid.Nx(), grid.n()*grid.Ny(), colors);
        //draw potential
        //transform to Vor
        dvisual=feltor.potential()[0];
        dg::blas2::gemv( rolkar.laplacianM(), dvisual, y1[1]);
        dg::blas1::transfer(y1[1], hvisual);
         //hvisual = feltor.potential()[0];
        dg::blas2::gemv( equi, hvisual, visual);
        colors.scalemax() = (double)thrust::reduce( visual.begin(), visual.end(),  (double)-1e14, thrust::maximum<double>() );
        //colors.scalemin() = 1.0;        
//          colors.scalemin() = -colors.scalemax();        
        colors.scalemin() =  (double)thrust::reduce( visual.begin(), visual.end(), colors.scalemax()  ,thrust::minimum<double>() );
        title <<"Omega / "<< colors.scalemax()<< " "<< colors.scalemin()<<"\t";

        render.renderQuad( visual, grid.n()*grid.Nx(), grid.n()*grid.Ny(), colors);


     
           
        title << std::fixed; 
        title << " &&   time = "<<time;
        glfwSetWindowTitle(w,title.str().c_str());
        title.str("");
        glfwPollEvents();
        glfwSwapBuffers( w);

        //step 
#ifdef DG_BENCHMARK
        t.tic();
#endif//DG_BENCHMARK
        for( unsigned i=0; i<p.itstp; i++)
        {
            try{ karniadakis( feltor, rolkar, y0);}
            catch( dg::Fail& fail) { 
                std::cerr << "CG failed to converge to "<<fail.epsilon()<<"\n";
                std::cerr << "Does Simulation respect CFL condition?\n";
                glfwSetWindowShouldClose( w, GL_TRUE);
                break;
            }
            step++;
            std::cout << "(m_tot-m_0)/m_0: "<< (feltor.mass()-mass0)/mass_blob0<<"\t";
            E1 = feltor.energy();
            diff = (E1 - E0)/p.dt; //
            double diss = feltor.energy_diffusion( );
//             double coupling = feltor.coupling();
            std::cout << "(E_tot-E_0)/E_0: "<< (E1-energy0)/energy0<<"\t";
            std::cout << 
                         " Charge= " << feltor.charge() <<
                         " Accuracy: "<< 2.*fabs((diff-diss)/(diff+diss))<<
                         " d E/dt = " << diff <<
                         " Lambda =" << diss <<  std::endl;
            E0 = E1;
        }
        dg::blas1::transform( y0[0], dvisual, dg::PLUS<>(+(p.bgprofamp + p.nprofileamp))); //npe = N+1
        dvisual2 = feltor.potential()[0];
        pro.fluxes(time,  dvisual,dvisual2);
        pro.profiles(time,dvisual,dvisual2);
//         p.profiles
        time += (double)p.itstp*p.dt;
#ifdef DG_BENCHMARK
        t.toc();
        std::cout << "\n\t Step "<<step;
        std::cout << "\n\t Average time for one step: "<<t.diff()/(double)p.itstp<<"s\n\n";
#endif//DG_BENCHMARK
    }
    glfwTerminate();
    ////////////////////////////////////////////////////////////////////

    return 0;

}<|MERGE_RESOLUTION|>--- conflicted
+++ resolved
@@ -64,28 +64,10 @@
     std::cout << "Done!\n";
 
     /////////////////////The initial field///////////////////////////////////////////
-<<<<<<< HEAD
-    
-//     dg::Gaussian init0( p.posX*p.lx, p.posY*p.ly, p.sigma, p.sigma, p.amp);
-    
-//     dg::SinXSinY init0(p.amp,0.,2*M_PI/p.lx,p.sigma*2*M_PI/p.ly);
-    
-//     dg::SinX init0(p.amp,0.,p.sigma*2*M_PI/p.lx);
-        dg::BathRZ init0(16,16,1.,0.,0., 30.,5.,p.amp);
-        dg::DVec  dampr = dg::evaluate(dg::TanhProfX(p.lx*0.95,p.sourcew,-1.0,0.0,1.0),grid);
-        dg::DVec  dampl =dg::evaluate(dg::TanhProfX(p.lx*0.05,p.sourcew,1.0,0.0,1.0),grid);
-    
-=======
->>>>>>> 21bbd7a3
+
     dg::ExpProfX prof(p.nprofileamp, p.bgprofamp,p.invkappa);
     std::vector<dg::DVec> y0(2, dg::evaluate( prof, grid)), y1(y0); 
-<<<<<<< HEAD
-    y1[1] = dg::evaluate( init0, grid);
-       
-        dg::blas1::pointwiseDot(y1[1],dampr,y1[1]);
-        dg::blas1::pointwiseDot(y1[1],dampl,y1[1]);
-=======
->>>>>>> 21bbd7a3
+
     
     if (p.initmode == 0) { 
       dg::Gaussian init0( p.posX*p.lx, p.posY*p.ly, p.sigma, p.sigma, p.amp);
