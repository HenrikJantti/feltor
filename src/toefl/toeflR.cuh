--- conflicted
+++ resolved
@@ -1,19 +1,17 @@
 #pragma once
 #include <exception>
+
 #include "dg/algorithm.h"
 #include "parameters.h"
-#include "dg/polarization.h"
+
 namespace toefl
 {
-
 
 template<class Geometry, class Matrix, class container>
 struct Implicit
 {
     Implicit( const Geometry& g, double nu):
-        nu_(nu),     
-        temp( dg::evaluate(dg::zero, g)),
-        LaplacianM_perp( g, dg::normed, dg::centered){ }
+        nu_(nu), LaplacianM_perp( g, dg::normed, dg::centered){ }
     void operator()(double t, const std::vector<container>& x, std::vector<container>& y)
     {
         /* x[0] := N_e - 1
@@ -21,9 +19,9 @@
          */
         for( unsigned i=0; i<x.size(); i++)
         {
-//             dg::blas2::gemv( LaplacianM_perp, x[i], temp);
-//             dg::blas2::gemv( LaplacianM_perp, temp, y[i]);
-//             dg::blas1::scal( y[i], -nu_);
+            //dg::blas2::gemv( LaplacianM_perp, x[i], temp);
+            //dg::blas2::gemv( LaplacianM_perp, temp, y[i]);
+            //dg::blas1::axpby( -nu_, y[i], 0., y[i]);
             dg::blas2::gemv( -nu_, LaplacianM_perp, x[i], 0., y[i]);
         }
     }
@@ -38,7 +36,7 @@
     dg::Elliptic<Geometry, Matrix, container> LaplacianM_perp;
 };
 
-template< class Geometry, class Matrix, class DiaMatrix, class CooMatrix, class container >
+template< class Geometry,  class Matrix, class container >
 struct Explicit
 {
     /**
@@ -65,30 +63,13 @@
      */
     dg::Elliptic<Geometry, Matrix, container>& laplacianM( ) { return laplaceM;}
 
-    void gamma1_y( const container& y, container& yp)
-    {
-        if (equations == "global-arbpolO2") {
-            dg::blas1::scal(yp,0.0);
-            sqrtinvert(yp, y);
-        }
-        else {
-            std::vector<unsigned> number = multigrid.direct_solve( multi_gamma1, yp, y, eps_gamma);
-            if(  number[0] == multigrid.max_iter())
-                throw dg::Fail( eps_gamma);
-        }
-    }
-    void gamma1inv_y( const container& y, container& yp)
-    {
-        if (equations == "global-arbpolO2")
-        {
-            sqrtsolve(y, yp);
-        }
-        else
-        {
-        dg::blas2::symv( multi_gamma1[0],y,chi); //invG ne-1
-        dg::blas2::symv( v2d, chi, yp);
-        }
-    }
+    /**
+     * @brief Return the Gamma operator used by this object
+     *
+     * @return Gamma operator
+     */
+    dg::Helmholtz<Geometry, Matrix, container >&  gamma() {return multi_gamma1[0];}
+
     /**
      * @brief Compute the right-hand side of the toefl equations
      *
@@ -133,143 +114,78 @@
     const container& compute_psi( double t, const container& potential);
     const container& polarisation( double t, const std::vector<container>& y);
 
-    container chi, omega, iota, gamma_n, gamma_phi;
+    container chi, omega;
     const container binv; //magnetic field
-    container m_fine_binv;
+
     std::vector<container> phi, dyphi, ype;
     std::vector<container> dyy, lny, lapy;
-    
-    
+    container gamma_n;
+
     //matrices and solvers
-    dg::Elliptic<Geometry, Matrix, container>  laplaceM; //contains normalized laplacian
-    std::vector<dg::Elliptic<Geometry, Matrix, container> > multi_elliptic;
-    std::vector<dg::TensorElliptic<Geometry, Matrix, container> > multi_tensorelliptic;
-    std::vector<dg::Helmholtz<Geometry,  Matrix, container> > multi_gamma1, multi_gamma0;
-    
-    std::vector<dg::PolCharge<Geometry, Matrix,  DiaMatrix, CooMatrix, container, dg::DVec> > multi_dfpolcharge;
-    
-    KrylovSqrtCauchySolve< Geometry, Matrix, DiaMatrix, CooMatrix, container, dg::DVec> sqrtsolve;
-    KrylovSqrtCauchyinvert<Geometry, Matrix, DiaMatrix, CooMatrix, container, dg::DVec> sqrtinvert;
-//     KrylovSqrtODESolve< Geometry, Matrix, DiaMatrix, CooMatrix, container, dg::DVec> sqrtsolve;
-//     KrylovSqrtODEinvert<Geometry, Matrix, DiaMatrix, CooMatrix, container, dg::DVec> sqrtinvert;
-    
+    dg::Elliptic<Geometry, Matrix, container> pol, laplaceM; //contains normalized laplacian
+    std::vector<dg::Elliptic<Geometry, Matrix, container> > multi_pol;
+    std::vector<dg::Helmholtz<Geometry,  Matrix, container> > multi_gamma1;
     dg::ArakawaX< Geometry, Matrix, container> arakawa;
     dg::Variation< Geometry, Matrix, container> gradient;
 
     dg::MultigridCG2d<Geometry, Matrix, container> multigrid;
-    dg::Extrapolation<container> old_phi, old_gamma_phi, old_psi, old_gamma_n;
-    std::vector<container> multi_chi, multi_iota;
-    
-    
-    
-    const container w2d,v2d, one;
-    const std::vector<double> eps_pol;
-    const double eps_gamma;
+    dg::Extrapolation<container> old_phi, old_psi, old_gammaN;
+    std::vector<container> multi_chi;
+
+    const container w2d, one;
+    const double eps_pol, eps_gamma;
     const double kappa, friction, nu, tau;
     const std::string equations;
     bool boussinesq;
 
     double mass_, energy_, diff_, ediff_;
 
-
 };
 
-template< class Geometry, class M, class DM, class CM, class container>
-Explicit< Geometry, M, DM, CM, container>::Explicit( const Geometry& grid, const Parameters& p ):
-    chi( evaluate( dg::zero, grid)), omega(chi), iota(chi), gamma_n(chi), gamma_phi(chi),
+template< class Geometry, class M, class container>
+Explicit< Geometry, M, container>::Explicit( const Geometry& grid, const Parameters& p ):
+    chi( evaluate( dg::zero, grid)), omega(chi),
     binv( evaluate( dg::LinearX( p.kappa, 1.-p.kappa*p.posX*p.lx), grid)),
     phi( 2, chi), dyphi( phi), ype(phi),
-    dyy(2,chi), lny( dyy), lapy(dyy), 
+    dyy(2,chi), lny( dyy), lapy(dyy),
+    gamma_n(chi),
+    pol(     grid, dg::not_normed, dg::centered, p.jfactor),
     laplaceM( grid, dg::normed, dg::centered),
-<<<<<<< HEAD
-=======
     arakawa( grid),
     gradient( grid, dg::centered),
->>>>>>> 5c77e243
     multigrid( grid, 3),
-    old_phi( 2, chi),  old_gamma_phi(2, chi), old_psi( 2, chi), old_gamma_n( 2, chi),
-    w2d( dg::create::volume(grid)), v2d( dg::create::inv_weights(grid)), one( dg::evaluate(dg::one, grid)),
-    eps_pol(p.eps_pol), eps_gamma( p.eps_gamma), kappa(p.kappa), friction(p.friction), nu(p.nu), tau( p.tau), equations( p.equations),  boussinesq(p.boussinesq)
+    old_phi( 2, chi), old_psi( 2, chi), old_gammaN( 2, chi),
+    w2d( dg::create::volume(grid)), one( dg::evaluate(dg::one, grid)),
+    eps_pol(p.eps_pol), eps_gamma( p.eps_gamma), kappa(p.kappa), friction(p.friction), nu(p.nu), tau( p.tau), equations( p.equations), boussinesq(p.boussinesq)
 {
     multi_chi= multigrid.project( chi);
-    multi_iota= multigrid.project( chi);
-    multi_elliptic.resize(3);
-    multi_tensorelliptic.resize(3);
-    multi_dfpolcharge.resize(3);
+    multi_pol.resize(3);
     multi_gamma1.resize(3);
-    multi_gamma0.resize(3);
-    arakawa.construct(grid);
-    
     for( unsigned u=0; u<3; u++)
     {
-        multi_elliptic[u].construct( multigrid.grid(u), dg::not_normed, dg::centered, p.jfactor);
-        multi_tensorelliptic[u].construct( multigrid.grid(u),  dg::not_normed, dg::centered, p.jfactor); //only centered implemented
-        multi_dfpolcharge[u].construct(-p.tau, {eps_gamma, 0.1*eps_gamma, 0.1*eps_gamma}, multigrid.grid(u),  grid.bcx(), grid.bcy(), dg::not_normed, dg::centered, p.jfactor, false, "df"); 
-        
-        multi_gamma0[u].construct( multigrid.grid(u), -p.tau, dg::centered, p.jfactor);
-        if( equations == "global-arbpolO2" ) {
-            multi_gamma1[u].construct( multigrid.grid(u), -p.tau, dg::centered, p.jfactor);
-            sqrtsolve.construct( multi_gamma1[0], multigrid.grid(0), chi,  p.eps_time, 200, 20,  p.eps_gamma);
-            sqrtinvert.construct(multi_gamma1[0], multigrid.grid(0), chi,  p.eps_time, 200, 20,  p.eps_gamma);
-//             sqrtsolve.construct( multi_gamma1[0], multigrid.grid(0), chi,  p.eps_time, 1e-8, 1e-12, 200,   p.eps_gamma);
-//             sqrtinvert.construct(multi_gamma1[0], multigrid.grid(0), chi,  p.eps_time, 1e-8, 1e-12, 200,  p.eps_gamma);
+        multi_pol[u].construct( multigrid.grid(u), dg::not_normed, dg::centered, p.jfactor);
+        multi_gamma1[u].construct( multigrid.grid(u), -0.5*p.tau, dg::centered);
+    }
+}
+
+template< class G, class M, class container>
+const container& Explicit<G, M, container>::compute_psi( double t, const container& potential)
+{
+    if(equations == "gravity_local") return potential;
+    //in gyrofluid invert Gamma operator
+    if( equations == "local" || equations == "global")
+    {
+        if (tau == 0.) {
+            dg::blas1::axpby( 1.,potential, 0.,phi[1]); //chi = N_i - 1
         }
         else {
-            multi_gamma1[u].construct( multigrid.grid(u), -0.5*p.tau, dg::centered, p.jfactor);
-        }               
-    }
-
-}
-
-template< class G,  class M, class DM, class CM, class container>
-const container& Explicit<G,  M, DM, CM, container>::compute_psi( double t, const container& potential)
-{
-    if( equations == "global-arbpolO4" )
-    {     
-        dg::blas1::pointwiseDot(binv, binv, chi);
-        multi_tensorelliptic[0].variation( gamma_phi, tau/2., chi, omega);
-        dg::blas1::axpby( 1.,  gamma_phi, 1.0, omega,  phi[1]);
-    }
-    else if ( equations == "global-arbpolO2") {
-        //elliptic part
-        multi_elliptic[0].variation(gamma_phi, phi[1]);   // (grad gamma phi)^2
-        dg::blas1::pointwiseDot(1.0, binv, binv, phi[1], 0.0, omega); //omega =  1/B^2 (grad gamma phi)^2 <=> - 2\psi_2
-        dg::blas1::axpby( 1.,  gamma_phi, -0.5, omega,  phi[1]); // omega = psi_1+ psi_2
-    }
-    else {
-        if(equations == "gravity_local") return potential;
-        //in gyrofluid invert Gamma operator
-        if( equations == "local" || equations == "local-arbpolO2" || equations == "global")
-        {
-            if (tau == 0.) {
-                dg::blas1::axpby( 1., potential, 0.,phi[1]); 
-            }
-            else {
-                old_psi.extrapolate( t, phi[1]);
-                std::vector<unsigned> number = multigrid.direct_solve( multi_gamma1, phi[1], potential, eps_gamma);
-                old_psi.update( t, phi[1]);
-                if(  number[0] == multigrid.max_iter())
-                    throw dg::Fail( eps_gamma);
-            }
-        }
-        //compute (nabla phi)^2
-        multi_elliptic[0].variation(potential, omega); //omega used for ExB energy derivation
-        //compute psi
-        if(equations == "global")
-        {
-
-            dg::blas1::pointwiseDot( -0.5, binv, binv, omega, 1., phi[1]);
-        }
-        else if ( equations == "drift_global")
-        {
-            dg::blas1::pointwiseDot( 0.5, binv, binv, omega, 0., phi[1]);
-        }
-        else if( equations == "gravity_global" )
-            dg::blas1::axpby( 0.5, omega, 0., phi[1]);
-    }
-<<<<<<< HEAD
-
-=======
+            old_psi.extrapolate( t, phi[1]);
+            std::vector<unsigned> number = multigrid.direct_solve( multi_gamma1, phi[1], potential, eps_gamma);
+            old_psi.update( t, phi[1]);
+            if(  number[0] == multigrid.max_iter())
+                throw dg::Fail( eps_gamma);
+        }
+    }
     //compute (nabla phi)^2
     gradient.variation(potential, omega);
     //compute psi
@@ -283,164 +199,87 @@
     }
     else if( equations == "gravity_global" )
         dg::blas1::axpby( 0.5, omega, 0., phi[1]);
->>>>>>> 5c77e243
     return phi[1];
 }
 
 
 //computes and modifies expy!!
-template<class G,  class M, class DM, class CM, class container>
-const container& Explicit<G,  M, DM, CM, container>::polarisation( double t, const std::vector<container>& y)
-{
-    if( equations == "global-arbpolO4" )
+template<class G, class M, class container>
+const container& Explicit<G, M, container>::polarisation( double t, const std::vector<container>& y)
+{
+    //compute chi
+    if(equations == "global" )
     {
         dg::blas1::transfer( y[1], chi);
         dg::blas1::plus( chi, 1.);
         dg::blas1::pointwiseDot( binv, chi, chi); //\chi = n_i
         dg::blas1::pointwiseDot( binv, chi, chi); //\chi *= binv^2
-
-        multigrid.project( chi, multi_chi);
-        dg::blas1::pointwiseDot(tau/4., chi,binv,binv,0., chi);
-        multigrid.project( chi, multi_iota);
-        for( unsigned u=0; u<3; u++)
-        {
-            multi_tensorelliptic[u].set_chi( multi_chi[u]);
-            multi_tensorelliptic[u].set_iota( multi_iota[u]);
-        }
-
-        dg::blas2::symv( multi_gamma1[0],y[0],chi); //invG ne-1
-        dg::blas2::symv( v2d, chi, gamma_n);
-
-        dg::blas1::axpby(1., y[1],  -1., gamma_n, omega);      
-        
-        old_gamma_phi.extrapolate(t, gamma_phi);
-        std::vector<unsigned> number = multigrid.direct_solve( multi_tensorelliptic, gamma_phi, omega, eps_pol);
-        old_gamma_phi.update( t, gamma_phi);
-        if(  number[0] == multigrid.max_iter())
-            throw dg::Fail( eps_pol[0]);
-
-        dg::blas2::symv(multi_gamma1[0], gamma_phi, phi[0]); //invG gamma_phi
-        dg::blas1::pointwiseDot( v2d, phi[0], phi[0]);
-
-    }
-    else if( equations == "global-arbpolO2" )
-    {
-        dg::blas1::transfer( y[1], chi);
+        if( !boussinesq)
+        {
+            multigrid.project( chi, multi_chi);
+            for( unsigned u=0; u<3; u++)
+                multi_pol[u].set_chi( multi_chi[u]);
+            //pol.set_chi( chi);
+        }
+    }
+    else if(equations == "gravity_global" )
+    {
+        dg::blas1::transfer( y[0], chi);
         dg::blas1::plus( chi, 1.);
-        dg::blas1::pointwiseDot( binv, chi, chi); //\chi = n_i
+        if( !boussinesq)
+        {
+            multigrid.project( chi, multi_chi);
+            for( unsigned u=0; u<3; u++)
+                multi_pol[u].set_chi( multi_chi[u]);
+            //pol.set_chi( chi);
+        }
+    }
+    else if( equations == "drift_global" )
+    {
+        dg::blas1::transfer( y[0], chi);
+        dg::blas1::plus( chi, 1.);
+        dg::blas1::pointwiseDot( binv, chi, chi); //\chi = n_e
         dg::blas1::pointwiseDot( binv, chi, chi); //\chi *= binv^2
-        multigrid.project( chi, multi_chi);
-        for( unsigned u=0; u<3; u++) multi_elliptic[u].set_chi( multi_chi[u]);
-        
-        //Compute G^{-1} n_e via LanczosSqrtODE solve
-        sqrtsolve(y[0], gamma_n); //inv weights already multiplied
-
-        dg::blas1::axpby(1., y[1],  -1., gamma_n, omega);  //- G^{-1} n_e + N_i    
-        
-        //Solve G^{-1} n_e - N_i = nabla. (chi nabla gamma_phi) for gamma_phi         
-        old_gamma_phi.extrapolate(t, gamma_phi);
-        std::vector<unsigned> number = multigrid.direct_solve( multi_elliptic, gamma_phi, omega, eps_pol);
-        old_gamma_phi.update( t, gamma_phi);
-        if(  number[0] == multigrid.max_iter())
-            throw dg::Fail( eps_pol[0]);
-
-        //Compute \phi = G^{-1} \gamma_phi via LanczosSqrtODE solve
-        sqrtsolve(gamma_phi, phi[0]);    //inv weights already multiplied
-
-    }
-    else {
-        //compute chi
-        if(equations == "global" )
-        {
-            dg::blas1::transfer( y[1], chi);
-            dg::blas1::plus( chi, 1.);
-            dg::blas1::pointwiseDot( binv, chi, chi); //\chi = n_i
-            dg::blas1::pointwiseDot( binv, chi, chi); //\chi *= binv^2
-            if( !boussinesq)
-            {
-                multigrid.project( chi, multi_chi);
-                for( unsigned u=0; u<3; u++)
-                    multi_elliptic[u].set_chi( multi_chi[u]);
-            }
-        }
-        else if(equations == "gravity_global" )
-        {
-            dg::blas1::transfer( y[0], chi);
-            dg::blas1::plus( chi, 1.);
-            if( !boussinesq)
-            {
-                multigrid.project( chi, multi_chi);
-                for( unsigned u=0; u<3; u++)
-                    multi_elliptic[u].set_chi( multi_chi[u]);
-            }
-        }
-        else if( equations == "drift_global" )
-        {
-            dg::blas1::transfer( y[0], chi);
-            dg::blas1::plus( chi, 1.);
-            dg::blas1::pointwiseDot( binv, chi, chi); //\chi = n_e
-            dg::blas1::pointwiseDot( binv, chi, chi); //\chi *= binv^2
-            if( !boussinesq)
-            {
-                multigrid.project( chi, multi_chi);
-                for( unsigned u=0; u<3; u++)
-                    multi_elliptic[u].set_chi( multi_chi[u]);
-                //pol.set_chi( chi);
-            }
-        }
-        //compute polarisation
-        if( equations == "local" || equations == "local-arbpolO2" || equations == "global")
-        {
-            if (tau == 0.) {
-                dg::blas1::axpby( 1., y[1], 0.,gamma_n); //chi = N_i - 1
-            }
-            else {
-                old_gamma_n.extrapolate(t, gamma_n);
-                std::vector<unsigned> number = multigrid.direct_solve( multi_gamma1, gamma_n, y[1], eps_gamma);
-                old_gamma_n.update(t, gamma_n);
-                if(  number[0] == multigrid.max_iter())
-                    throw dg::Fail( eps_gamma);
-            }
-            dg::blas1::axpby( -1., y[0], 1., gamma_n, omega); //omega = a_i\Gamma n_i - n_e
-
-//             if (equations == "local-arbpolO2") 
-//             {            
-//                 dg::blas2::symv(multi_gamma0[0], omega, chi);
-//                 dg::blas2::symv(v2d, chi, omega);
-//             }
-        }
-        else
-            dg::blas1::axpby( -1. ,y[1], 0., omega);
-        if( equations == "global" || equations == "gravity_global" || equations == "drift_global")
-            if( boussinesq)
-                dg::blas1::pointwiseDivide( omega, chi, omega);
-       
-
-        if (equations == "local-arbpolO2") 
-        {
-                        //invert
-            old_phi.extrapolate(t, phi[0]);
-            std::vector<unsigned> number = multigrid.direct_solve( multi_dfpolcharge, phi[0], omega, eps_pol);
-            old_phi.update( t, phi[0]);
+        if( !boussinesq)
+        {
+            multigrid.project( chi, multi_chi);
+            for( unsigned u=0; u<3; u++)
+                multi_pol[u].set_chi( multi_chi[u]);
+            //pol.set_chi( chi);
+        }
+    }
+    //compute polarisation
+    if( equations == "local" || equations == "global")
+    {
+        if (tau == 0.) {
+            dg::blas1::axpby( 1., y[1], 0.,gamma_n); //chi = N_i - 1
+        }
+        else {
+            old_gammaN.extrapolate(t, gamma_n);
+            std::vector<unsigned> number = multigrid.direct_solve( multi_gamma1, gamma_n, y[1], eps_gamma);
+            old_gammaN.update(t, gamma_n);
             if(  number[0] == multigrid.max_iter())
-                throw dg::Fail( eps_pol[0]);
-        }
-        else
-        {
-            //invert
-            old_phi.extrapolate(t, phi[0]);
-            std::vector<unsigned> number = multigrid.direct_solve( multi_elliptic, phi[0], omega, eps_pol);
-            old_phi.update( t, phi[0]);
-            if(  number[0] == multigrid.max_iter())
-                throw dg::Fail( eps_pol[0]);
-        }
-
-    }
+                throw dg::Fail( eps_gamma);
+        }
+        dg::blas1::axpby( -1., y[0], 1., gamma_n, omega); //omega = a_i\Gamma n_i - n_e
+    }
+    else
+        dg::blas1::axpby( -1. ,y[1], 0., omega);
+    if( equations == "global" || equations == "gravity_global" || equations == "drift_global")
+        if( boussinesq)
+            dg::blas1::pointwiseDivide( omega, chi, omega);
+    //invert
+
+    old_phi.extrapolate(t, phi[0]);
+    std::vector<unsigned> number = multigrid.direct_solve( multi_pol, phi[0], omega, eps_pol);
+    old_phi.update( t, phi[0]);
+    if(  number[0] == multigrid.max_iter())
+        throw dg::Fail( eps_pol);
     return phi[0];
 }
 
-template< class G,  class M, class DM, class CM, class container>
-void Explicit<G,  M, DM, CM, container>::operator()( double t, const std::vector<container>& y, std::vector<container>& yp)
+template< class G, class M, class container>
+void Explicit<G, M, container>::operator()( double t, const std::vector<container>& y, std::vector<container>& yp)
 {
     //y[0] = N_e - 1
     //y[1] = N_i - 1 || y[1] = Omega
@@ -453,7 +292,6 @@
     for( unsigned i=0; i<y.size(); i++)
     {
         dg::blas1::transform( y[i], ype[i], dg::PLUS<double>(1.));
-
         dg::blas1::transform( ype[i], lny[i], dg::LN<double>());
         dg::blas2::symv( laplaceM, y[i], lapy[i]);
     }
@@ -461,21 +299,7 @@
     /////////////////////////update energetics, 2% of total time///////////////
     mass_ = dg::blas2::dot( one, w2d, y[0] ); //take real ion density which is electron density!!
     diff_ = nu*dg::blas2::dot( one, w2d, lapy[0]);
-    if(equations == "global-arbpolO4"  || equations == "global-arbpolO2")
-    {
-        double Ue = dg::blas2::dot( lny[0], w2d, ype[0]);
-        double Ui = tau*dg::blas2::dot( lny[1], w2d, ype[1]);
-        double Uphi = 0.5*dg::blas2::dot( ype[1], w2d, omega);
-        energy_ = Ue + Ui + Uphi;
-
-        double Ge = - dg::blas2::dot( one, w2d, lapy[0]) - dg::blas2::dot( lapy[0], w2d, lny[0]); // minus
-        double Gi = - tau*(dg::blas2::dot( one, w2d, lapy[1]) + dg::blas2::dot( lapy[1], w2d, lny[1])); // minus
-        double Gphi = -dg::blas2::dot( phi[0], w2d, lapy[0]);
-        double Gpsi = -dg::blas2::dot( phi[1], w2d, lapy[1]);
-        //std::cout << "ge "<<Ge<<" gi "<<Gi<<" gphi "<<Gphi<<" gpsi "<<Gpsi<<"\n";
-        ediff_ = nu*( Ge + Gi - Gphi + Gpsi);
-    }
-    else if(equations == "global"  )
+    if(equations == "global")
     {
         double Ue = dg::blas2::dot( lny[0], w2d, ype[0]);
         double Ui = tau*dg::blas2::dot( lny[1], w2d, ype[1]);
@@ -559,25 +383,25 @@
     }
     else
     {
+        for( unsigned i=0; i<y.size(); i++)
+        {
+            arakawa( y[i], phi[i], yp[i]);
+            if(equations == "global") dg::blas1::pointwiseDot( binv, yp[i], yp[i]);
+        }
         double _tau[2] = {-1., tau};
-
-        for( unsigned i=0; i<y.size(); i++) 
-        {
-
-            arakawa( y[i], phi[i], yp[i]);
-            if(equations == "global" || equations == "global-arbpolO4" || equations == "global-arbpolO2")
-            {
-            dg::blas1::pointwiseDot( binv, yp[i], yp[i]);
-            }
+        //compute derivatives and exb compression
+        for( unsigned i=0; i<y.size(); i++)
+        {
             dg::blas2::gemv( arakawa.dy(), y[i], dyy[i]);
             dg::blas2::gemv( arakawa.dy(), phi[i], dyphi[i]);
-            if(equations == "global" || equations == "global-arbpolO4"|| equations == "global-arbpolO2") {
-            dg::blas1::pointwiseDot( dyphi[i], ype[i], dyphi[i]);
-            }
+            if(equations == "global") dg::blas1::pointwiseDot( dyphi[i], ype[i], dyphi[i]);
             dg::blas1::axpbypgz( kappa, dyphi[i], _tau[i]*kappa, dyy[i], 1., yp[i]);
-              
-        }
-    }
+        }
+    }
+
+    //If you want to test an explicit timestepper:
+    //for( unsigned i=0; i<y.size(); i++)
+    //    dg::blas2::gemv( -nu, laplaceM, y[i], 1., yp[i]);
     return;
 }
 
