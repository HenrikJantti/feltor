--- conflicted
+++ resolved
@@ -5,15 +5,9 @@
 
 @-----------------------------Space and Time discretization------------
 1)  n  (# of x,y-polynomials)            =  3      (3)
-<<<<<<< HEAD
 2)  nx (grid points in x)                =   50 (192)
 3)  ny (grid points in y)                =   64 (192) 
 4)  nz (grid points in z)                =   21  (1)
-=======
-2)  nx (grid points in x)                =   65 (192)
-3)  ny (grid points in y)                =   110 (192) 
-4)  nz (grid points in z)                =   30  (1)
->>>>>>> bbc95049
 5)  dt (time step in units c_s/rho_s)    =   1e-2(0.01)
 
 ----------------------------------Output parameters--------------------
