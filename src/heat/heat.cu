#include <iostream>
#include <iomanip>
#include <vector>
#include <sstream>
#include <cmath>
// #define DG_DEBUG

#include "draw/host_window.h"
//#include "draw/device_window.cuh"
#include "dg/backend/xspacelib.cuh"
#include "dg/backend/timer.cuh"
#include "file/read_input.h"
// #include "solovev/geometry.h"
#include "geometry_g.h"
#include "dg/runge_kutta.h"
#include "dg/multistep.h"
#include "dg/elliptic.h"
#include "dg/cg.h"
#include "parameters.h"

#include "heat.cuh"

/*
   - reads parameters from input.txt or any other given file, 
   - integrates the Feltor - functor and 
   - directly visualizes results on the screen using parameters in window_params.txt
*/

int main( int argc, char* argv[])
{
    //Parameter initialisation
    std::vector<double> v,v2,v3;
    std::stringstream title;
    if( argc == 1)
    {
        try{
            v = file::read_input("input.txt");
            v3 = file::read_input( "geometry_params_g.txt"); 
        }catch( toefl::Message& m){
            m.display();
            return -1;
        }
    }
    else if( argc == 3)
    {
        try{
            v = file::read_input(argv[1]);
            v3 = file::read_input( argv[2]); 
        }catch( toefl::Message& m){
            m.display();
            return -1;
        }
    }
    else
    {
        std::cerr << "ERROR: Wrong number of arguments!\nUsage: "<< argv[0]<<" [inputfile] [geomfile] \n";
        return -1;
    }
    const eule::Parameters p( v);
    p.display( std::cout);
    const solovev::GeomParameters gp(v3);
    gp.display( std::cout);
    v2 = file::read_input( "window_params.txt");
//     GLFWwindow* w = draw::glfwInitAndCreateWindow( (p.Nz+1)/v2[2]*v2[3], v2[1]*v2[4], "");
//     draw::RenderHostData render(v2[1], (p.Nz+1)/v2[2]);
    //draw only average
    GLFWwindow* w = draw::glfwInitAndCreateWindow( (1)/v2[2]*v2[3], v2[1]*v2[4], "");
    draw::RenderHostData render(v2[1], (1)/v2[2]); 
    //////////////////////////////////////////////////////////////////////////
    
    double Rmin=gp.R_0-p.boxscaleRm*gp.a;
    double Zmin=-p.boxscaleZm*gp.a*gp.elongation;
    double Rmax=gp.R_0+p.boxscaleRp*gp.a; 
    double Zmax=p.boxscaleZp*gp.a*gp.elongation;

     dg::Grid3d<double > grid( Rmin,Rmax, Zmin,Zmax, 0, 2.*M_PI, p.n, p.Nx, p.Ny, p.Nz, p.bc, p.bc, dg::PER, dg::cylindrical);  

    dg::DVec w3d_ = dg::create::weights( grid);
    dg::DVec v3d_ = dg::create::inv_weights( grid);
    dg::DVec x = dg::evaluate( dg::zero, grid);
    //set up the parallel diffusion
//     dg::GeneralElliptic<dg::DMatrix, dg::DVec, dg::DVec> elliptic( grid, dg::not_normed, dg::centered);
//     dg::DVec bfield = dg::evaluate( solovev::bR( gp.R_0, gp.I_0),grid);
//     elliptic.set_x( bfield);
//     bfield = dg::evaluate( solovev::bZ( gp.R_0, gp.I_0),grid);
//     elliptic.set_y( bfield);
//     bfield = dg::evaluate( solovev::bPhi( gp.R_0, gp.I_0),grid);
//     elliptic.set_z( bfield);
//     double eps =1e-5;   
//     dg::Invert< dg::DVec> invert( x, w3d_.size(), eps );  
//     std::cout << "MAX # iterations = " << w3d_.size() << std::endl;
//     const dg::DVec rhs = dg::evaluate( solovev::DeriNeuT2( gp.R_0, gp.I_0), grid);
//     std::cout << " # of iterations "<< invert( elliptic, x, rhs ) << std::endl; //is dzTdz
//     dg::DVec solution = dg::evaluate( solovev::FuncNeu(gp.R_0, gp.I_0),grid);
//     double normf = dg::blas2::dot( w3d_, solution);
//     std::cout << "Norm analytic Solution  "<<sqrt( normf)<<"\n";
//     double errinvT =dg::blas2::dot( w3d_, x);
//     std::cout << "Norm numerical Solution "<<sqrt( errinvT)<<"\n";
//     dg::blas1::axpby( 1., solution, +1.,x);
//     errinvT =dg::blas2::dot( w3d_, x);
//     std::cout << "Relative Difference is  "<< sqrt( errinvT/normf )<<"\n";

    //create RHS     
    std::cout << "initialize feltor" << std::endl;
    eule::Feltor<dg::DMatrix, dg::DVec, dg::DVec > feltor( grid, p,gp); //initialize before rolkar!
    std::cout << "initialize rolkar" << std::endl;
    eule::Rolkar<dg::DMatrix, dg::DVec, dg::DVec > rolkar( grid, p,gp);

    ////////////////////////////////The initial field////////////////////////////////
 //initial perturbation
    std::cout << "initialize delta T" << std::endl;
    dg::Gaussian3d init0(gp.R_0+p.posX*gp.a, p.posY*gp.a, M_PI, p.sigma, p.sigma, p.sigma_z, p.amp);
//     dg::Gaussian init0( gp.R_0+p.posX*gp.a, p.posY*gp.a, p.sigma, p.sigma, p.amp);
//     dg::BathRZ init0(16,16,p.Nz,Rmin,Zmin, 30.,5.,p.amp);
//     solovev::ZonalFlow init0(p, gp);
//     dg::CONSTANT init0( 0.);

    
    //background profile
    std::cout << "T background" << std::endl;
    solovev::Nprofile prof(p, gp); //initial background profile
    std::vector<dg::DVec> y0(1, dg::evaluate( prof, grid)), y1(y0); 
    
//     //field aligning
//     std::cout << "T aligning" << std::endl;  
// //     dg::CONSTANT gaussianZ( 1.);
//     dg::GaussianZ gaussianZ( M_PI, p.sigma_z*M_PI, 1);
//     y1[0] = feltor.dz().evaluate( init0, gaussianZ, (unsigned)p.Nz/2, 3); //rounds =2 ->2*2-1 //3 rounds for blob

    //no field aligning
    std::cout << "No T aligning" << std::endl;  
    
    y1[0] = dg::evaluate( init0, grid);
//        dg::blas1::pointwiseDot(rolkar.damping(),y1[0], y1[0]); //damp with gaussprofdamp
 
    dg::blas1::axpby( 1., y1[0], 1., y0[0]); //initialize ni
    if (p.bc ==dg::DIR)    {
    dg::blas1::transform(y0[0], y0[0], dg::PLUS<>(-1)); //initialize ni-1
    }

//     dg::blas1::pointwiseDot(rolkar.damping(),y0[0], y0[0]); //damp with gaussprofdamp
    std::cout << "Done!\n";

    //////////////////////////////////////////////////////////////////////////////////
    //RK solver
    dg::RK<4, std::vector<dg::DVec> >  rk( y0);
    feltor.energies( y0);//now energies and potential are at time 0
    //SIRK solver
<<<<<<< HEAD
//     dg::SIRK<std::vector<dg::DVec> > sirk(y0, grid.size(),p.eps_time);
//     dg::Karniadakis< std::vector<dg::DVec> > karniadakis( y0, y0[0].size(),1e-13);
//     karniadakis.init( feltor, rolkar, y0, p.dt);
=======
    dg::SIRK<std::vector<dg::DVec> > sirk(y0, grid.size(),p.eps_time);
   
//       dg::Karniadakis< std::vector<dg::DVec> > karniadakis( y0, y0[0].size(),1e-13);
//       karniadakis.init( feltor, rolkar, y0, p.dt);
    
>>>>>>> 0561159a
    
    dg::DVec dvisual( grid.size(), 0.);
    dg::HVec hvisual( grid.size(), 0.), visual(hvisual),avisual(hvisual);
    dg::HMatrix equi = dg::create::backscatter( grid);
    draw::ColorMapRedBlueExtMinMax colors(-1.0, 1.0);

    //create timer
    dg::Timer t;
    double time = 0;
    unsigned step = 0;
    
    const double mass0 = feltor.mass(), mass_blob0 = mass0 - grid.lx()*grid.ly();
    double E0 = feltor.energy(), energy0 = E0, E1 = 0, diff = 0;
    std::cout << "Begin computation \n";
    std::cout << std::scientific << std::setprecision( 2);
    dg::DVec T0 = dg::evaluate( dg::one, grid);  
    dg::DVec T1 = dg::evaluate( dg::one, grid);  

    dg::blas1::axpby( 1., y0[0], 0., T0); //initialize ni
    dg::DVec w3d =  dg::create::weights(grid);
    double normT0 = dg::blas2::dot(  w3d, T0);
    while ( !glfwWindowShouldClose( w ))
    {
        hvisual = y0[0];  
        if (p.bc ==dg::NEU)    {
        dg::blas1::transform(hvisual,hvisual , dg::PLUS<>(-1)); //npe = N+1
        }
        dg::blas2::gemv( equi, hvisual, visual);
        dg::blas1::axpby(0.0,avisual,0.0,avisual);
        for( unsigned k=0; k<p.Nz;k++)
        {
            unsigned size=grid.n()*grid.n()*grid.Nx()*grid.Ny();
            dg::HVec part( visual.begin() + k*size, visual.begin()+(k+1)*size);
            dg::blas1::axpby(1.0,part,1.0,avisual);
//             render.renderQuad( part, grid.n()*grid.Nx(), grid.n()*grid.Ny(), colors);
        }
        dg::blas1::scal(avisual,1./p.Nz);
        colors.scalemax() = (double)thrust::reduce( avisual.begin(), avisual.end(), 0., thrust::maximum<double>() );
        colors.scalemin() = -colors.scalemax();        
//                 colors.scalemin() =  (double)thrust::reduce( avisual.begin(), avisual.end(), colors.scalemax()  ,thrust::minimum<double>() );
        title << std::setprecision(2) << std::scientific;
        title <<"T-1 / " << colors.scalemax()<<"\t";
        render.renderQuad( avisual, grid.n()*grid.Nx(), grid.n()*grid.Ny(), colors);   
        
        title << std::fixed; 
        title << " &&   time = "<<time;
        glfwSetWindowTitle(w,title.str().c_str());
        title.str("");
        glfwPollEvents();
        glfwSwapBuffers( w);

        //step 
#ifdef DG_BENCHMARK
        t.tic();
#endif//DG_BENCHMARK
        for( unsigned i=0; i<p.itstp; i++)
        {
            step++;
            feltor.energies( y0); //update energetics
            std::cout << "(m_tot-m_0)/m_0: "<< (feltor.mass()-mass0)/mass_blob0<<"\t";
            E1 = feltor.energy();
            diff = (E1 - E0)/p.dt; //
            double diss = feltor.energy_diffusion( );
            dg::blas1::axpby( 1., y0[0], -1.,T0, T1);
            double err = sqrt(dg::blas2::dot( w3d, T1)/normT0);
            std::cout << "(E_tot-E_0)/E_0: "<< (E1-energy0)/energy0<<"\t";
            std::cout << "Accuracy: "<< 2.*(diff-diss)/(diff+diss)<<" d E/dt = " << diff <<" Lambda =" << diss << " err =" << err << "\n";
            E0 = E1;
            try{
<<<<<<< HEAD
                rk( feltor, y0, y1, p.dt);
//                  sirk(feltor,rolkar,y0,y1,p.dt);
//                 karniadakis( feltor, rolkar, y0);
=======
//              rk( feltor, y0, y1, p.dt);
               sirk(feltor,rolkar,y0,y1,p.dt);
//               karniadakis( feltor, rolkar, y0);
>>>>>>> 0561159a
                y0.swap( y1);}
              catch( dg::Fail& fail) { 
                std::cerr << "CG failed to converge to "<<fail.epsilon()<<"\n";
                std::cerr << "Does Simulation respect CFL condition?\n";
                glfwSetWindowShouldClose( w, GL_TRUE);
                break;}


        }
        time += (double)p.itstp*p.dt;
#ifdef DG_BENCHMARK
        t.toc();
        std::cout << "\n\t Step "<<step;
        std::cout << "\n\t Average time for one step: "<<t.diff()/(double)p.itstp<<"s\n\n";
#endif//DG_BENCHMARK
    }
    
    glfwTerminate();
    ////////////////////////////////////////////////////////////////////

    return 0;

}<|MERGE_RESOLUTION|>--- conflicted
+++ resolved
@@ -79,27 +79,49 @@
     dg::DVec v3d_ = dg::create::inv_weights( grid);
     dg::DVec x = dg::evaluate( dg::zero, grid);
     //set up the parallel diffusion
-//     dg::GeneralElliptic<dg::DMatrix, dg::DVec, dg::DVec> elliptic( grid, dg::not_normed, dg::centered);
-//     dg::DVec bfield = dg::evaluate( solovev::bR( gp.R_0, gp.I_0),grid);
-//     elliptic.set_x( bfield);
+    dg::GeneralElliptic<dg::DMatrix, dg::DVec, dg::DVec> elliptic( grid, dg::not_normed, dg::centered);
+    dg::DVec bfield = dg::evaluate( solovev::bR( gp.R_0, gp.I_0),grid);
+    elliptic.set_x( bfield);
+    bfield = dg::evaluate( solovev::bZ( gp.R_0, gp.I_0),grid);
+    elliptic.set_y( bfield);
+    bfield = dg::evaluate( solovev::bPhi( gp.R_0, gp.I_0),grid);
+    elliptic.set_z( bfield);
+//     
+//     dg::GeneralEllipticSym<dg::DMatrix, dg::DVec, dg::DVec> ellipticsym( grid, dg::not_normed, dg::forward);
+//     bfield = dg::evaluate( solovev::bR( gp.R_0, gp.I_0),grid);
+//     ellipticsym.set_x( bfield);
 //     bfield = dg::evaluate( solovev::bZ( gp.R_0, gp.I_0),grid);
-//     elliptic.set_y( bfield);
+//     ellipticsym.set_y( bfield);
 //     bfield = dg::evaluate( solovev::bPhi( gp.R_0, gp.I_0),grid);
-//     elliptic.set_z( bfield);
-//     double eps =1e-5;   
-//     dg::Invert< dg::DVec> invert( x, w3d_.size(), eps );  
+//     ellipticsym.set_z( bfield);
+//     
+    
+    double eps =1e-14;   
+    dg::Invert< dg::DVec> invert( x, w3d_.size(), eps );  
+    std::cout << "MAX # iterations = " << w3d_.size() << std::endl;
+    const dg::DVec rhs = dg::evaluate( solovev::DeriNeuT2( gp.R_0, gp.I_0), grid);
+    std::cout << " # of iterations "<< invert( elliptic, x, rhs ) << std::endl; //is dzTdz
+    dg::DVec solution = dg::evaluate( solovev::FuncNeu(gp.R_0, gp.I_0),grid);
+    double normf = dg::blas2::dot( w3d_, solution);
+    std::cout << "Norm analytic Solution  "<<sqrt( normf)<<"\n";
+    double errinvT =dg::blas2::dot( w3d_, x);
+    std::cout << "Norm numerical Solution "<<sqrt( errinvT)<<"\n";
+    dg::blas1::axpby( 1., solution, +1.,x);
+    errinvT =dg::blas2::dot( w3d_, x);
+    std::cout << "Relative Difference is  "<< sqrt( errinvT/normf )<<"\n";
+    
+        
 //     std::cout << "MAX # iterations = " << w3d_.size() << std::endl;
-//     const dg::DVec rhs = dg::evaluate( solovev::DeriNeuT2( gp.R_0, gp.I_0), grid);
-//     std::cout << " # of iterations "<< invert( elliptic, x, rhs ) << std::endl; //is dzTdz
-//     dg::DVec solution = dg::evaluate( solovev::FuncNeu(gp.R_0, gp.I_0),grid);
-//     double normf = dg::blas2::dot( w3d_, solution);
+//     
+//     std::cout << " # of iterations "<< invert( ellipticsym, x, rhs ) << std::endl; //is dzTdz
+//     
 //     std::cout << "Norm analytic Solution  "<<sqrt( normf)<<"\n";
-//     double errinvT =dg::blas2::dot( w3d_, x);
+//     errinvT =dg::blas2::dot( w3d_, x);
 //     std::cout << "Norm numerical Solution "<<sqrt( errinvT)<<"\n";
 //     dg::blas1::axpby( 1., solution, +1.,x);
 //     errinvT =dg::blas2::dot( w3d_, x);
 //     std::cout << "Relative Difference is  "<< sqrt( errinvT/normf )<<"\n";
-
+/*
     //create RHS     
     std::cout << "initialize feltor" << std::endl;
     eule::Feltor<dg::DMatrix, dg::DVec, dg::DVec > feltor( grid, p,gp); //initialize before rolkar!
@@ -109,10 +131,10 @@
     ////////////////////////////////The initial field////////////////////////////////
  //initial perturbation
     std::cout << "initialize delta T" << std::endl;
-    dg::Gaussian3d init0(gp.R_0+p.posX*gp.a, p.posY*gp.a, M_PI, p.sigma, p.sigma, p.sigma_z, p.amp);
+//     dg::Gaussian3d init0(gp.R_0+p.posX*gp.a, p.posY*gp.a, M_PI, p.sigma, p.sigma, p.sigma_z, p.amp);
 //     dg::Gaussian init0( gp.R_0+p.posX*gp.a, p.posY*gp.a, p.sigma, p.sigma, p.amp);
 //     dg::BathRZ init0(16,16,p.Nz,Rmin,Zmin, 30.,5.,p.amp);
-//     solovev::ZonalFlow init0(p, gp);
+    solovev::ZonalFlow init0(p, gp);
 //     dg::CONSTANT init0( 0.);
 
     
@@ -146,17 +168,10 @@
     dg::RK<4, std::vector<dg::DVec> >  rk( y0);
     feltor.energies( y0);//now energies and potential are at time 0
     //SIRK solver
-<<<<<<< HEAD
 //     dg::SIRK<std::vector<dg::DVec> > sirk(y0, grid.size(),p.eps_time);
 //     dg::Karniadakis< std::vector<dg::DVec> > karniadakis( y0, y0[0].size(),1e-13);
 //     karniadakis.init( feltor, rolkar, y0, p.dt);
-=======
-    dg::SIRK<std::vector<dg::DVec> > sirk(y0, grid.size(),p.eps_time);
-   
-//       dg::Karniadakis< std::vector<dg::DVec> > karniadakis( y0, y0[0].size(),1e-13);
-//       karniadakis.init( feltor, rolkar, y0, p.dt);
-    
->>>>>>> 0561159a
+
     
     dg::DVec dvisual( grid.size(), 0.);
     dg::HVec hvisual( grid.size(), 0.), visual(hvisual),avisual(hvisual);
@@ -226,15 +241,10 @@
             std::cout << "Accuracy: "<< 2.*(diff-diss)/(diff+diss)<<" d E/dt = " << diff <<" Lambda =" << diss << " err =" << err << "\n";
             E0 = E1;
             try{
-<<<<<<< HEAD
                 rk( feltor, y0, y1, p.dt);
 //                  sirk(feltor,rolkar,y0,y1,p.dt);
 //                 karniadakis( feltor, rolkar, y0);
-=======
-//              rk( feltor, y0, y1, p.dt);
-               sirk(feltor,rolkar,y0,y1,p.dt);
-//               karniadakis( feltor, rolkar, y0);
->>>>>>> 0561159a
+
                 y0.swap( y1);}
               catch( dg::Fail& fail) { 
                 std::cerr << "CG failed to converge to "<<fail.epsilon()<<"\n";
@@ -253,7 +263,7 @@
     }
     
     glfwTerminate();
-    ////////////////////////////////////////////////////////////////////
+    ////////////////////////////////////////////////////////////////////*/
 
     return 0;
 
