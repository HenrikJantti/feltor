
                * Input-File for "FELTOR" *
                ---------------------------


@-----------------------------Space and Time discretization------------
1)  n  (# of x,y-polynomials)            =   3   (3)
<<<<<<< HEAD
2)  nx (grid points in x)                =   25 (192)
3)  ny (grid points in y)                =   43 (192) 
4)  nz (grid points in z)                =   03 (1)
5)  dt (time step in units c_s/rho_s)    =   1 (0.01)


=======
2)  nx (grid points in x)                =   60 (192)
3)  ny (grid points in y)                =   60 (192) 
4)  nz (grid points in z)                =   25 (1)
5)  dt (time step in units c_s/rho_s)    =   1(0.01)
>>>>>>> 36b3ee55
----------------------------------Output parameters--------------------
6)  n_out (# of x-y polynomials in output)  =  3
7)  nx_out (# grid points in output field)  =  60
8)  ny_out (# grid points in output field)  =  60
9)  nz_out (# grid points in output field)  =  1
10) itstp  (steps between outputs)          =  1  (5)
11) total # of outputs (excluding first)    =  1
-------------------------Physical parameters----------------------------
<<<<<<< HEAD
16) mu_e (-m_e/m_i)                         = -0.000544617 (-0.000544617,-0.000272121,-0.000181372 )
17) tau (Ti/Te)                             =  0.0    (0.0)
18) beta_e0                                 =  0.0  (1e-4)
19) nu_perp                                 =  1e-3 
20) nu_parallel  (viscosity)                =  1000   (0.001)
21) para resistivity (c)                    =  5e-5   (3e-5 gives a drift wave)

------------------------Initial perturbation parameters---------------------
22) amp (blob amplitude)                    =  1.0    (1.0)
23) sigma (blob variance in units of rho_s) =  2.0     (10)
24) x-position ( in units of a)             =  0.6   (0.4)
25) y-position ( in units of a)             =  0.00   (0.5)
26) sigma_z (variance in units of R_0)      =  1.0       (12.5 for oo)
27) k_psi (zonal modes)                     =  1.0   
28) Profile amplitude                       =  0.0  (peak amplitude)
29) Background Prof amplitude               =  1.   (density on the boundary)
=======
12) nu_perp                                 =  1e-3 
13) nu_parallel  (viscosity)                =  1  (0.001)
------------------------Initial perturbation parameters---------------------
14) amp (blob amplitude)                    =  1.0    (1.0)
15) sigma (blob variance in units of rho_s) =  4.0     (10)
16) x-position ( in units of a)             =  1.0   (0.4)
17) y-position ( in units of a)             =  0.00   (0.5)
18) sigma_z (variance in units of R_0)      =  2.0       (12.5 for oo)
19) k_psi (zonal modes)                     =  1.0   
20) Profile amplitude                       =  0.0  (peak amplitude)
21) Background Prof amplitude               =  1.   (density on the boundary)
----------------------------------Boundary condition----------------------------
22) GLOBAL BC (1 DIR/ 4 NEU)                =  1
>>>>>>> 36b3ee55
----------------------------------Miscellaneous----------------------------
23) boxscale R+                             =  1.1 (a little larger than 1)
24) boxscale R-                             =  1.1 (a little larger than 1)
25) boxscale Z+                             =  1.1 (a little larger than 1)
26) boxscale Z-                             =  1.1 (a little larger than 1)
27) adv (adj(0), nadj(1), onadj(2),no(3))   =  3
27) diff (adj(0), nadj(1), onadj(2),no(3))) =  1
28) diffperp (lap(0), lap2(1) )             =  0
29) toroidal limiter (0/1)                  =  0                       
@ ------------------------------------------------------------<|MERGE_RESOLUTION|>--- conflicted
+++ resolved
@@ -5,19 +5,10 @@
 
 @-----------------------------Space and Time discretization------------
 1)  n  (# of x,y-polynomials)            =   3   (3)
-<<<<<<< HEAD
-2)  nx (grid points in x)                =   25 (192)
-3)  ny (grid points in y)                =   43 (192) 
-4)  nz (grid points in z)                =   03 (1)
-5)  dt (time step in units c_s/rho_s)    =   1 (0.01)
-
-
-=======
 2)  nx (grid points in x)                =   60 (192)
 3)  ny (grid points in y)                =   60 (192) 
 4)  nz (grid points in z)                =   25 (1)
 5)  dt (time step in units c_s/rho_s)    =   1(0.01)
->>>>>>> 36b3ee55
 ----------------------------------Output parameters--------------------
 6)  n_out (# of x-y polynomials in output)  =  3
 7)  nx_out (# grid points in output field)  =  60
@@ -26,24 +17,6 @@
 10) itstp  (steps between outputs)          =  1  (5)
 11) total # of outputs (excluding first)    =  1
 -------------------------Physical parameters----------------------------
-<<<<<<< HEAD
-16) mu_e (-m_e/m_i)                         = -0.000544617 (-0.000544617,-0.000272121,-0.000181372 )
-17) tau (Ti/Te)                             =  0.0    (0.0)
-18) beta_e0                                 =  0.0  (1e-4)
-19) nu_perp                                 =  1e-3 
-20) nu_parallel  (viscosity)                =  1000   (0.001)
-21) para resistivity (c)                    =  5e-5   (3e-5 gives a drift wave)
-
-------------------------Initial perturbation parameters---------------------
-22) amp (blob amplitude)                    =  1.0    (1.0)
-23) sigma (blob variance in units of rho_s) =  2.0     (10)
-24) x-position ( in units of a)             =  0.6   (0.4)
-25) y-position ( in units of a)             =  0.00   (0.5)
-26) sigma_z (variance in units of R_0)      =  1.0       (12.5 for oo)
-27) k_psi (zonal modes)                     =  1.0   
-28) Profile amplitude                       =  0.0  (peak amplitude)
-29) Background Prof amplitude               =  1.   (density on the boundary)
-=======
 12) nu_perp                                 =  1e-3 
 13) nu_parallel  (viscosity)                =  1  (0.001)
 ------------------------Initial perturbation parameters---------------------
@@ -57,7 +30,6 @@
 21) Background Prof amplitude               =  1.   (density on the boundary)
 ----------------------------------Boundary condition----------------------------
 22) GLOBAL BC (1 DIR/ 4 NEU)                =  1
->>>>>>> 36b3ee55
 ----------------------------------Miscellaneous----------------------------
 23) boxscale R+                             =  1.1 (a little larger than 1)
 24) boxscale R-                             =  1.1 (a little larger than 1)
