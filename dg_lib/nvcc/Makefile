<<<<<<< HEAD
#INCLUDE = -I/home/matthias/include # Eigen library
INCLUDE = -I/home/c744/c7441112/include -I$(UIBK_CUSP_INC)
=======
INCLUDE = -I/home/matthias/include # Eigen library
INCLUDE += -I../../ # Draw library
>>>>>>> 03eea734
NVCC = nvcc
NVCCFLAGS = --compiler-options -Wall -arch=sm_20 -w

CXX = g++
CFLAGS = -Wall -fopenmp
CINCLUDE = -I$(UIBK_CUDA_INC) -I$(UIBK_CUSP_INC)

#GLFLAGS=-lglfw -lrt -lGL -lGLEW -lpthread #you might add some libs here, check your glfw installation
<<<<<<< HEAD
GLFLAGS   = -lm #-lglfw -lXxf86vm -lXext   -lX11 -lGLU   -lGL -lpthread -lm -lGLEW 
=======
GLFLAGS   = -lglfw -lXxf86vm -lXext -lX11 -lGLU  -lGL -lpthread -lm 
>>>>>>> 03eea734
LIBS = cusp_eigen.o

version: version.cu 
	$(NVCC) $< $(NVCCFLAGS) -o $@
	./$@

cusp_thrust: cusp_thrust.cu 
	$(NVCC) $< $(NVCCFLAGS) -o $@
	./$@

host_window_t: host_window_t.cu
	$(NVCC) $< $(NVCCFLAGS) -o $@ $(GLFLAGS) $(INCLUDE)

%.o: %.cpp
	$(CXX) -O3 -c $< $(CFLAGS) $(CINCLUDE) $(INCLUDE) 

%_t: %_t.cu %.cuh $(LIBS)
	$(NVCC) -DDG_DEBUG $< $(LIBS) -o $@ $(NVCCFLAGS) $(GLFLAGS)  $(INCLUDE) 
	./$@

%_b: %_b.cu %.cuh $(LIBS)
	$(NVCC) -O3 -w  $< -o $@ $(NVCCFLAGS) $(INCLUDE) $(LIBS) $(GLFLAGS)
	echo "Attention: No compiler warnings are issued!" 

%2d_t: %2d_t.cu %.cuh $(LIBS)
	$(NVCC) -DDG_DEBUG $< -o $@ $(NVCCFLAGS) $(LIBS) $(INCLUDE)
	./$@

%2d_b: %2d_b.cu %.cuh $(LIBS)
	$(NVCC) -O3 -w  $< -o $@ $(NVCCFLAGS) $(LIBS) $(INCLUDE)
	echo "Attention: No compiler warnings are issued!" 

.PHONY: clean doc

doc: 
	doxygen Doxyfile

clean:
	rm -f *_t *_b cusp_thrust version<|MERGE_RESOLUTION|>--- conflicted
+++ resolved
@@ -1,10 +1,4 @@
-<<<<<<< HEAD
-#INCLUDE = -I/home/matthias/include # Eigen library
 INCLUDE = -I/home/c744/c7441112/include -I$(UIBK_CUSP_INC)
-=======
-INCLUDE = -I/home/matthias/include # Eigen library
-INCLUDE += -I../../ # Draw library
->>>>>>> 03eea734
 NVCC = nvcc
 NVCCFLAGS = --compiler-options -Wall -arch=sm_20 -w
 
@@ -13,11 +7,7 @@
 CINCLUDE = -I$(UIBK_CUDA_INC) -I$(UIBK_CUSP_INC)
 
 #GLFLAGS=-lglfw -lrt -lGL -lGLEW -lpthread #you might add some libs here, check your glfw installation
-<<<<<<< HEAD
 GLFLAGS   = -lm #-lglfw -lXxf86vm -lXext   -lX11 -lGLU   -lGL -lpthread -lm -lGLEW 
-=======
-GLFLAGS   = -lglfw -lXxf86vm -lXext -lX11 -lGLU  -lGL -lpthread -lm 
->>>>>>> 03eea734
 LIBS = cusp_eigen.o
 
 version: version.cu 
