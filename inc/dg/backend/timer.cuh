#ifndef _DG_TIMER_
#define _DG_TIMER_
#include "thrust/device_vector.h"
//the <thrust/device_vector.h> header must be included for the THRUST_DEVICE_SYSTEM macros to work
#if (THRUST_DEVICE_SYSTEM!=THRUST_DEVICE_SYSTEM_CUDA) //if we don't use a GPU
#ifdef MPI_VERSION //(mpi.h is included)
///@cond
namespace dg
{
class Timer //CPU/ OMP + MPI
{
  public:
    /**
    * @brief Start timer using MPI_Wtime
    *
    * @param comm the communicator
    * @note uses MPI_Barrier(comm)
    */
    void tic( MPI_Comm comm = MPI_COMM_WORLD ){ MPI_Barrier(comm); start = MPI_Wtime();}
    /**
    * @brief Stop timer using MPI_Wtime
    *
    * @param comm the communicator
    * @note uses MPI_Barrier(comm)
    */
    void toc( MPI_Comm comm = MPI_COMM_WORLD ){ MPI_Barrier(comm); stop = MPI_Wtime(); }
    double diff(){ return stop - start; }
  private:
    double start, stop;
};
}//namespace dg
///@endcond
#elif THRUST_DEVICE_SYSTEM==THRUST_DEVICE_SYSTEM_OMP //MPI_VERSION not defined and THRUST ==  OMP
#include "omp.h"
namespace dg
{
/*! @brief Very simple tool for performance measuring
 *
 * @code
   dg::Timer t;
   t.tic();
   some_function_to_benchmark();
   t.toc();
   std::cout << "Function took "<<t.diff()<<"s\n";
 * @endcode
 * @ingroup timer
 * @note The Timer knows what hardware you are on!
 */
class Timer //OMP non-MPI
{
  public:
    /**
    * @brief Start timer
    */
    void tic( ){ start = omp_get_wtime();}
    /**
    * @brief Stop timer
    */
    void toc( ){ stop = omp_get_wtime(); }
    /*! \brief Return time elapsed between tic and toc
     *
     * \return Time in seconds between calls of tic and toc*/
    double diff(){ return stop - start; }
  private:
    double start, stop;
};
}//namespace dg
#else // MPI_VERSION not defined and THRUST == CPU
//actually this case never happens?

///@cond

#include <sys/time.h>
namespace dg{
class Timer //CPU non-MPI
{
    timeval start;
    timeval stop;
    public:
    /*! @brief Start timer using gettimeofday */
    void tic(){ gettimeofday( &start, NULL);}
    /*! @brief Stop timer using gettimeofday */
    void toc(){ gettimeofday( &stop, NULL);}
    /*! \brief Return time elapsed between tic and toc
     *
     * \return Time in seconds between calls of tic and toc*/
    double diff(){ return ((stop.tv_sec - start.tv_sec)*1000000u + (stop.tv_usec - start.tv_usec))/1e6;}
};
}//namespace dg
#endif//MPI_VERSION

#else //THRUST_DEVICE_SYSTEM==THRUST_DEVICE_SYSTEM_CUDA
#ifdef MPI_VERSION
namespace dg{
class Timer //GPU MPI
{
  public:
    Timer(){ }
    void tic( MPI_Comm comm = MPI_COMM_WORLD ){
        cudaDeviceSynchronize();
        MPI_Barrier(comm);
        start = MPI_Wtime();
    }
    void toc( MPI_Comm comm = MPI_COMM_WORLD ){
        cudaDeviceSynchronize();
        MPI_Barrier(comm); //sync other cpus
        stop = MPI_Wtime();
    }
<<<<<<< HEAD
    /**
    * @brief Start timer using MPI_Wtime
    *
    * @param comm the communicator
    * @note uses MPI_Barrier(comm)
    */
    void tic( MPI_Comm comm = MPI_COMM_WORLD ){
    MPI_Barrier(comm);
    start = MPI_Wtime();}
    /**
    * @brief Stop timer using MPI_Wtime
    *
    * @param comm the communicator
    * @note uses MPI_Barrier(comm)
    */
    void toc( MPI_Comm comm = MPI_COMM_WORLD ){
    cudaEventRecord( cu_sync, 0); //place event in stream
    cudaEventSynchronize( cu_sync); //sync cpu  on event
    MPI_Barrier(comm); //sync other cpus on event
    stop = MPI_Wtime(); }
=======
>>>>>>> 34c41623
    double diff(){ return stop - start; }
  private:
    double start, stop;
};
}//namespace dg

#else //MPI_VERSION

namespace dg{
class Timer// GPU non-MPI
{
  public:
    Timer(){
        cudaEventCreate( &start);
        cudaEventCreate( &stop);
    }
    void tic( cudaStream_t stream = 0){ cudaEventRecord( start, stream);}
<<<<<<< HEAD
    /**
    * @brief Stop timer using cudaEventRecord and Synchronize
    *
    * @param stream the stream in which the Event is placed
    */
=======
>>>>>>> 34c41623
    void toc( cudaStream_t stream = 0){
        cudaEventRecord( stop, stream);
        cudaEventSynchronize( stop);
    }
    float diff(){
        float time;
        cudaEventElapsedTime( &time, start, stop);
        return time/1000.;
    }
  private:
    cudaEvent_t start, stop;
};
} //namespace dg
///@endcond
#endif //MPI_VERSION
#endif //THRUST


#endif //_DG_TIMER_<|MERGE_RESOLUTION|>--- conflicted
+++ resolved
@@ -106,29 +106,6 @@
         MPI_Barrier(comm); //sync other cpus
         stop = MPI_Wtime();
     }
-<<<<<<< HEAD
-    /**
-    * @brief Start timer using MPI_Wtime
-    *
-    * @param comm the communicator
-    * @note uses MPI_Barrier(comm)
-    */
-    void tic( MPI_Comm comm = MPI_COMM_WORLD ){
-    MPI_Barrier(comm);
-    start = MPI_Wtime();}
-    /**
-    * @brief Stop timer using MPI_Wtime
-    *
-    * @param comm the communicator
-    * @note uses MPI_Barrier(comm)
-    */
-    void toc( MPI_Comm comm = MPI_COMM_WORLD ){
-    cudaEventRecord( cu_sync, 0); //place event in stream
-    cudaEventSynchronize( cu_sync); //sync cpu  on event
-    MPI_Barrier(comm); //sync other cpus on event
-    stop = MPI_Wtime(); }
-=======
->>>>>>> 34c41623
     double diff(){ return stop - start; }
   private:
     double start, stop;
@@ -146,14 +123,6 @@
         cudaEventCreate( &stop);
     }
     void tic( cudaStream_t stream = 0){ cudaEventRecord( start, stream);}
-<<<<<<< HEAD
-    /**
-    * @brief Stop timer using cudaEventRecord and Synchronize
-    *
-    * @param stream the stream in which the Event is placed
-    */
-=======
->>>>>>> 34c41623
     void toc( cudaStream_t stream = 0){
         cudaEventRecord( stop, stream);
         cudaEventSynchronize( stop);
