#pragma once

#include "selfmade_blas.cuh" //declaration of dg::blas2::detail
#include "mpi_vector.h"
#include "memory.h"

/*!@file

@brief MPI matrix classes

@note the corresponding blas file for the Local matrix must be included before this file
*/
namespace dg
{


///@addtogroup mpi_structures
///@{

/**
* @brief Distributed memory matrix class, asynchronous communication
*
* The idea of this mpi matrix is to separate communication and computation in order to reuse existing optimized matrix formats for the computation.
* It can be expected that this works particularly well for cases in which the communication to computation ratio is low.
* This class assumes that the matrix and vector elements are distributed rowwise among mpi processes.
* The matrix elements are then further separated into columns that are inside the domain and the ones that are outside, i.e.
* \f[
 M=M_i+M_o
 \f]
 where \f$ M_i\f$ is the inner matrix which requires no communication, while
 \f$ M_o\f$ is the outer matrix containing all elements which require
 communication from the Collective object.
* @tparam LocalMatrixInner The class of the matrix for local computations of the inner points.
 symv(m,x,y) needs to be callable on the container class of the MPI_Vector
* @tparam LocalMatrixOuter The class of the matrix for local computations of the outer points.
 symv(1,m,x,1,y) needs to be callable on the container class of the MPI_Vector
<<<<<<< HEAD
* @tparam Collective must be a \c NearestNeighborComm The Communication class needs to gather values across processes. The \c global_gather_init(), \c global_gather_wait() and \c size()
member functions are called.
=======
* @tparam Collective models aCommunicator The Communication class needs to gather values across processes. Only the global_gather and size
member functions are needed.
>>>>>>> d61b0f18
Gather points from other processes that are necessary for the outer computations.
 If \c size()==0 the global_gather() function won't be called and
only the inner matrix is applied.
@note This class overlaps communication with computation of the inner matrix
*/
template<class LocalMatrixInner, class LocalMatrixOuter, class Collective >
struct RowColDistMat
{
    ///@brief no memory allocation
    RowColDistMat(){}

    /**
    * @brief Constructor
    *
    * @param inside The local matrix for the inner elements
    * @param outside A local matrix for the elements from other processes
    * @param c The communication object
    */
    RowColDistMat( const LocalMatrixInner& inside, const LocalMatrixOuter& outside, const Collective& c):
        m_i(inside), m_o(outside), m_c(c), m_buffer( c.allocate_buffer()) { }


    /**
    * @brief Copy constructor

    * The idea is that a device matrix can be constructed by copying a host matrix.
    *
    * @tparam OtherMatrixInner LocalMatrixInner must be copy-constructible from OtherMatrixInner
    * @tparam OtherMatrixOuter LocalMatrixOuter must be copy-constructible from OtherMatrixOuter

    * @tparam OtherCollective Collective must be copy-constructible from OtherCollective

    * @param src another Matrix
    */
    template< class OtherMatrixInner, class OtherMatrixOuter, class OtherCollective>
    RowColDistMat( const RowColDistMat<OtherMatrixInner, OtherMatrixOuter, OtherCollective>& src):
        m_i(src.inner_matrix()), m_o( src.outer_matrix()), m_c(src.collective()), m_buffer( m_c.allocate_buffer()) { }
    /**
    * @brief Read access to the inner matrix
    *
    * @return
    */
    const LocalMatrixInner& inner_matrix() const{return m_i;}
    /**
    * @brief Read access to the outer matrix
    *
    * @return
    */
    const LocalMatrixOuter& outer_matrix() const{return m_o;}
    /**
    * @brief Read access to the communication object
    *
    * @return
    */
<<<<<<< HEAD
    const Collective& collective() const{return m_c;}
=======
    const Collective& collective() const{return m_c.get();}
>>>>>>> d61b0f18

    /**
    * @brief Matrix Vector product
    *
    * First the inner elements are computed with a call to doSymv then
    * the global_gather function of the communication object is called.
    * Finally the outer elements are added with a call to doSymv for the outer matrix
    * @tparam container container class of the vector elements
    * @param alpha scalar
    * @param x input
    * @param beta scalar
    * @param y output
    */
    template<class container>
    void symv( double alpha, const MPI_Vector<container>& x, double beta, MPI_Vector<container>& y) const
    {
        if( m_c.size() == 0) //no communication needed
        {
            dg::blas2::detail::doSymv( alpha, m_i, x.data(), beta, y.data(),
<<<<<<< HEAD
                       get_matrix_category<LocalMatrixInner>(),
                       get_vector_category<container>() );
=======
                       typename dg::MatrixTraits<LocalMatrixInner>::matrix_category(),
                       typename dg::VectorTraits<container>::vector_category() );
>>>>>>> d61b0f18
            return;

        }
        int result;
        MPI_Comm_compare( x.communicator(), y.communicator(), &result);
        assert( result == MPI_CONGRUENT || result == MPI_IDENT);
        MPI_Comm_compare( x.communicator(), m_c.communicator(), &result);
        assert( result == MPI_CONGRUENT || result == MPI_IDENT);
<<<<<<< HEAD

        //1.1 initiate communication
        MPI_Request rqst[4];
        m_c.global_gather_init( x.data(), rqst);
        //1.2 compute inner points
        dg::blas2::detail::doSymv( alpha, m_i, x.data(), beta, y.data(),
                       get_matrix_category<LocalMatrixInner>(),
                       get_vector_category<container>() );
        //2. wait for communication to finish
        m_c.global_gather_wait( x.data(), m_buffer.data(), rqst);
        //3. compute and add outer points
        dg::blas2::detail::doSymv(alpha, m_o, m_buffer.data(), 1., y.data(),
                       get_matrix_category<LocalMatrixOuter>(),
                       get_vector_category<container>() );
=======
        //1. compute inner points
        dg::blas2::detail::doSymv( alpha, m_i, x.data(), beta, y.data(),
                       typename dg::MatrixTraits<LocalMatrixInner>::matrix_category(),
                       typename dg::VectorTraits<container>::vector_category() );
        //2. communicate outer points
        const container& temp = m_c.get().global_gather( x.data());
        //3. compute and add outer points
        dg::blas2::detail::doSymv(alpha, m_o, temp, 1., y.data(),
                       typename dg::MatrixTraits<LocalMatrixOuter>::matrix_category(),
                       typename dg::VectorTraits<container>::vector_category() );
>>>>>>> d61b0f18
    }

    /**
    * @brief Matrix Vector product
    *
    * First the inner elements are computed with a call to doSymv then
    * the collect function of the communication object is called.
    * Finally the outer elements are added with a call to doSymv for the outer matrix
    * @tparam container container class of the vector elements
    * @param x input
    * @param y output
    */
    template<class container>
    void symv( const MPI_Vector<container>& x, MPI_Vector<container>& y) const
    {
        if( m_c.size() == 0) //no communication needed
        {
            dg::blas2::detail::doSymv( m_i, x.data(), y.data(),
<<<<<<< HEAD
                       get_matrix_category<LocalMatrixInner>(),
                       get_vector_category<container>(),
                       get_vector_category<container>() );
=======
                       typename dg::MatrixTraits<LocalMatrixInner>::matrix_category(),
                       typename dg::VectorTraits<container>::vector_category(),
                       typename dg::VectorTraits<container>::vector_category() );
>>>>>>> d61b0f18
            return;

        }
        int result;
        MPI_Comm_compare( x.communicator(), y.communicator(), &result);
        assert( result == MPI_CONGRUENT || result == MPI_IDENT);
        MPI_Comm_compare( x.communicator(), m_c.communicator(), &result);
        assert( result == MPI_CONGRUENT || result == MPI_IDENT);
<<<<<<< HEAD

        //1.1 initiate communication
        MPI_Request rqst[4];
        m_c.global_gather_init( x.data(), rqst);
        //1.2 compute inner points
        dg::blas2::detail::doSymv( m_i, x.data(), y.data(),
                       get_matrix_category<LocalMatrixInner>(),
                       get_vector_category<container>(),
                       get_vector_category<container>() );
        //2. wait for communication to finish
        m_c.global_gather_wait( x.data(), m_buffer.data(), rqst);
        //3. compute and add outer points
        dg::blas2::detail::doSymv(1, m_o, m_buffer.data(), 1., y.data(),
                       get_matrix_category<LocalMatrixOuter>(),
                       get_vector_category<container>() );
=======
        //1. compute inner points
        dg::blas2::detail::doSymv( m_i, x.data(), y.data(),
                       typename dg::MatrixTraits<LocalMatrixInner>::matrix_category(),
                       typename dg::VectorTraits<container>::vector_category(),
                       typename dg::VectorTraits<container>::vector_category() );
        //2. communicate outer points
        m_c.get().global_gather( x.data(), m_buffer.data());
        //3. compute and add outer points
        dg::blas2::detail::doSymv(1., m_o, m_buffer.data(), 1., y.data(),
                       typename dg::MatrixTraits<LocalMatrixOuter>::matrix_category(),
                       typename dg::VectorTraits<container>::vector_category() );
>>>>>>> d61b0f18
    }

    private:
    LocalMatrixInner m_i;
    LocalMatrixOuter m_o;
<<<<<<< HEAD
    Collective m_c;
=======
    ClonePtr<Collective> m_c;
>>>>>>> d61b0f18
    Buffer< typename Collective::container_type>  m_buffer;
};


///Type of distribution of MPI distributed matrices
enum dist_type
{
    row_dist=0, //!< Row distributed
    col_dist=1 //!< Column distributed
};

/**
* @brief Distributed memory matrix class
*
* The idea of this mpi matrix is to separate communication and computation in order to reuse existing optimized matrix formats for the computation.
* It can be expected that this works particularly well for cases in which the communication to computation ratio is low.
* In this class the matrix elements can be distributed rowwise or columnwise among mpi processes.
* @tparam LocalMatrix The class of the matrix for local computations.
 symv needs to be callable on the container class of the MPI_Vector
* @tparam Collective models aCommunicator The Communication class needs to scatter and gather values across processes.
Gather all points (including the ones that the process already has) necessary for the local matrix-vector
product into one vector, such that the local matrix can be applied.
If size()==0 the global_gather and global_scatter_reduce functions won't be called and
only the local matrix is applied.
*/
template<class LocalMatrix, class Collective >
struct MPIDistMat
{
    ///@brief no memory allocation
    MPIDistMat( ) { }
    /**
    * @brief Constructor
    *
    * @param m The local matrix
    * @param c The communication object
    * @param dist either row or column distributed
    */
    MPIDistMat( const LocalMatrix& m, const Collective& c, enum dist_type dist = row_dist):
        m_m(m), m_c(c), m_buffer( c.allocate_buffer()), m_dist( dist) { }

    /**
    * @brief Copy Constructor
    *
    * @tparam OtherMatrix LocalMatrix must be copy-constructible from OtherMatrix
    * @tparam OtherCollective Collective must be copy-constructible from OtherCollective
    * @param src The other matrix
    */
    template< class OtherMatrix, class OtherCollective>
    MPIDistMat( const MPIDistMat<OtherMatrix, OtherCollective>& src):
        m_m(src.matrix()), m_c(src.collective()), m_buffer( m_c.get().allocate_buffer()), m_dist(src.get_dist()) { }
    /**
    * @brief Access to the local matrix
    *
    * @return Reference to the local matrix
    */
    const LocalMatrix& matrix() const{return m_m;}
    /**
    * @brief Access to the communication object
    *
    * @return Reference to the collective object
    */
    const Collective& collective() const{return m_c.get();}

    enum dist_type get_dist() const {return m_dist;}
    void set_dist(enum dist_type dist){m_dist=dist;}

<<<<<<< HEAD
=======

>>>>>>> d61b0f18
    template<class container>
    void symv( double alpha, const MPI_Vector<container>& x, double beta, MPI_Vector<container>& y)const
    {
        if( m_c.size() == 0) //no communication needed
        {
            dg::blas2::detail::doSymv( alpha, m_m, x.data(), beta, y.data(),
<<<<<<< HEAD
                       get_matrix_category<LocalMatrix>(),
                       get_vector_category<container>() );
=======
                       typename dg::MatrixTraits<LocalMatrix>::matrix_category(),
                       typename dg::VectorTraits<container>::vector_category() );
>>>>>>> d61b0f18
            return;

        }
        int result;
        MPI_Comm_compare( x.communicator(), y.communicator(), &result);
        assert( result == MPI_CONGRUENT || result == MPI_IDENT);
        MPI_Comm_compare( x.communicator(), m_c.get().communicator(), &result);
        assert( result == MPI_CONGRUENT || result == MPI_IDENT);
        if( m_dist == row_dist){
            m_c.global_gather( x.data(), m_buffer.data());
            dg::blas2::detail::doSymv( alpha, m_m, m_buffer.data(), beta, y.data(),
<<<<<<< HEAD
                       get_matrix_category<LocalMatrix>(),
                       get_vector_category<container>() );
        }
        if( m_dist == col_dist){
            dg::blas2::detail::doSymv( alpha, m_m, x.data(), beta, m_buffer.data(),
                       get_matrix_category<LocalMatrix>(),
                       get_vector_category<container>() );
=======
                       typename dg::MatrixTraits<LocalMatrix>::matrix_category(),
                       typename dg::VectorTraits<container>::vector_category() );
        }
        if( m_dist == col_dist){
            dg::blas2::detail::doSymv( alpha, m_m, x.data(), beta, m_buffer.data(),
                           typename dg::MatrixTraits<LocalMatrix>::matrix_category(),
                           typename dg::VectorTraits<container>::vector_category() );
>>>>>>> d61b0f18
            m_c.get().global_scatter_reduce( m_buffer.data(), y.data());
        }
    }
    template<class container>
    void symv( const MPI_Vector<container>& x, MPI_Vector<container>& y)const
    {
        if( m_c.get().size() == 0) //no communication needed
        {
            dg::blas2::detail::doSymv( m_m, x.data(), y.data(),
<<<<<<< HEAD
                       get_matrix_category<LocalMatrix>(),
                       get_vector_category<container>(),
                       get_vector_category<container>() );
=======
                       typename dg::MatrixTraits<LocalMatrix>::matrix_category(),
                       typename dg::VectorTraits<container>::vector_category(),
                       typename dg::VectorTraits<container>::vector_category() );
>>>>>>> d61b0f18
            return;

        }
        int result;
        MPI_Comm_compare( x.communicator(), y.communicator(), &result);
        assert( result == MPI_CONGRUENT || result == MPI_IDENT);
        MPI_Comm_compare( x.communicator(), m_c.get().communicator(), &result);
        assert( result == MPI_CONGRUENT || result == MPI_IDENT);
        if( m_dist == row_dist){
            m_c.get().global_gather( x.data(), m_buffer.data());
            dg::blas2::detail::doSymv( m_m, m_buffer.data(), y.data(),
<<<<<<< HEAD
                       get_matrix_category<LocalMatrix>(),
                       get_vector_category<container>(),
                       get_vector_category<container>() );
        }
        if( m_dist == col_dist){
            dg::blas2::detail::doSymv( m_m, x.data(), m_buffer.data(),
                       get_matrix_category<LocalMatrix>(),
                       get_vector_category<container>(),
                       get_vector_category<container>() );
=======
                       typename dg::MatrixTraits<LocalMatrix>::matrix_category(),
                       typename dg::VectorTraits<container>::vector_category(),
                       typename dg::VectorTraits<container>::vector_category() );
        }
        if( m_dist == col_dist){
            dg::blas2::detail::doSymv( m_m, x.data(), m_buffer.data(),
                       typename dg::MatrixTraits<LocalMatrix>::matrix_category(),
                       typename dg::VectorTraits<container>::vector_category(),
                       typename dg::VectorTraits<container>::vector_category() );
>>>>>>> d61b0f18
            m_c.get().global_scatter_reduce( m_buffer.data(), y.data());
        }
    }

<<<<<<< HEAD
=======

>>>>>>> d61b0f18
    private:
    LocalMatrix m_m;
    ClonePtr<Collective> m_c;
    Buffer< typename Collective::container_type> m_buffer;
    enum dist_type m_dist;
};
///@}

///@addtogroup mat_list
///@{
template<class LI, class LO, class C>
struct MatrixTraits<RowColDistMat<LI,LO, C> >
{
    typedef typename MatrixTraits<LI>::value_type value_type;//!< value type
<<<<<<< HEAD
    using matrix_category = MPIMatrixTag;
=======
    typedef MPIMatrixTag matrix_category; //!<
>>>>>>> d61b0f18
};
template<class LI, class LO, class C>
struct MatrixTraits<const RowColDistMat<LI,LO, C> >
{
    typedef typename MatrixTraits<LI>::value_type value_type;//!< value type
<<<<<<< HEAD
    using matrix_category = MPIMatrixTag;
=======
    typedef MPIMatrixTag matrix_category; //!<
>>>>>>> d61b0f18
};

template<class L, class C>
struct MatrixTraits<MPIDistMat<L, C> >
{
    typedef typename MatrixTraits<L>::value_type value_type;//!< value type
<<<<<<< HEAD
    using matrix_category = MPIMatrixTag;
=======
    typedef MPIMatrixTag matrix_category; //!<
>>>>>>> d61b0f18
};
template<class L, class C>
struct MatrixTraits<const MPIDistMat<L, C> >
{
    typedef typename MatrixTraits<L>::value_type value_type;//!< value type
<<<<<<< HEAD
    using matrix_category = MPIMatrixTag;
=======
    typedef MPIMatrixTag matrix_category; //!<
>>>>>>> d61b0f18
};
///@}

} //namespace dg<|MERGE_RESOLUTION|>--- conflicted
+++ resolved
@@ -34,13 +34,8 @@
  symv(m,x,y) needs to be callable on the container class of the MPI_Vector
 * @tparam LocalMatrixOuter The class of the matrix for local computations of the outer points.
  symv(1,m,x,1,y) needs to be callable on the container class of the MPI_Vector
-<<<<<<< HEAD
 * @tparam Collective must be a \c NearestNeighborComm The Communication class needs to gather values across processes. The \c global_gather_init(), \c global_gather_wait() and \c size()
 member functions are called.
-=======
-* @tparam Collective models aCommunicator The Communication class needs to gather values across processes. Only the global_gather and size
-member functions are needed.
->>>>>>> d61b0f18
 Gather points from other processes that are necessary for the outer computations.
  If \c size()==0 the global_gather() function won't be called and
 only the inner matrix is applied.
@@ -95,11 +90,7 @@
     *
     * @return
     */
-<<<<<<< HEAD
     const Collective& collective() const{return m_c;}
-=======
-    const Collective& collective() const{return m_c.get();}
->>>>>>> d61b0f18
 
     /**
     * @brief Matrix Vector product
@@ -119,13 +110,8 @@
         if( m_c.size() == 0) //no communication needed
         {
             dg::blas2::detail::doSymv( alpha, m_i, x.data(), beta, y.data(),
-<<<<<<< HEAD
                        get_matrix_category<LocalMatrixInner>(),
                        get_vector_category<container>() );
-=======
-                       typename dg::MatrixTraits<LocalMatrixInner>::matrix_category(),
-                       typename dg::VectorTraits<container>::vector_category() );
->>>>>>> d61b0f18
             return;
 
         }
@@ -134,7 +120,6 @@
         assert( result == MPI_CONGRUENT || result == MPI_IDENT);
         MPI_Comm_compare( x.communicator(), m_c.communicator(), &result);
         assert( result == MPI_CONGRUENT || result == MPI_IDENT);
-<<<<<<< HEAD
 
         //1.1 initiate communication
         MPI_Request rqst[4];
@@ -149,18 +134,6 @@
         dg::blas2::detail::doSymv(alpha, m_o, m_buffer.data(), 1., y.data(),
                        get_matrix_category<LocalMatrixOuter>(),
                        get_vector_category<container>() );
-=======
-        //1. compute inner points
-        dg::blas2::detail::doSymv( alpha, m_i, x.data(), beta, y.data(),
-                       typename dg::MatrixTraits<LocalMatrixInner>::matrix_category(),
-                       typename dg::VectorTraits<container>::vector_category() );
-        //2. communicate outer points
-        const container& temp = m_c.get().global_gather( x.data());
-        //3. compute and add outer points
-        dg::blas2::detail::doSymv(alpha, m_o, temp, 1., y.data(),
-                       typename dg::MatrixTraits<LocalMatrixOuter>::matrix_category(),
-                       typename dg::VectorTraits<container>::vector_category() );
->>>>>>> d61b0f18
     }
 
     /**
@@ -179,15 +152,9 @@
         if( m_c.size() == 0) //no communication needed
         {
             dg::blas2::detail::doSymv( m_i, x.data(), y.data(),
-<<<<<<< HEAD
                        get_matrix_category<LocalMatrixInner>(),
                        get_vector_category<container>(),
                        get_vector_category<container>() );
-=======
-                       typename dg::MatrixTraits<LocalMatrixInner>::matrix_category(),
-                       typename dg::VectorTraits<container>::vector_category(),
-                       typename dg::VectorTraits<container>::vector_category() );
->>>>>>> d61b0f18
             return;
 
         }
@@ -196,7 +163,6 @@
         assert( result == MPI_CONGRUENT || result == MPI_IDENT);
         MPI_Comm_compare( x.communicator(), m_c.communicator(), &result);
         assert( result == MPI_CONGRUENT || result == MPI_IDENT);
-<<<<<<< HEAD
 
         //1.1 initiate communication
         MPI_Request rqst[4];
@@ -212,29 +178,12 @@
         dg::blas2::detail::doSymv(1, m_o, m_buffer.data(), 1., y.data(),
                        get_matrix_category<LocalMatrixOuter>(),
                        get_vector_category<container>() );
-=======
-        //1. compute inner points
-        dg::blas2::detail::doSymv( m_i, x.data(), y.data(),
-                       typename dg::MatrixTraits<LocalMatrixInner>::matrix_category(),
-                       typename dg::VectorTraits<container>::vector_category(),
-                       typename dg::VectorTraits<container>::vector_category() );
-        //2. communicate outer points
-        m_c.get().global_gather( x.data(), m_buffer.data());
-        //3. compute and add outer points
-        dg::blas2::detail::doSymv(1., m_o, m_buffer.data(), 1., y.data(),
-                       typename dg::MatrixTraits<LocalMatrixOuter>::matrix_category(),
-                       typename dg::VectorTraits<container>::vector_category() );
->>>>>>> d61b0f18
     }
 
     private:
     LocalMatrixInner m_i;
     LocalMatrixOuter m_o;
-<<<<<<< HEAD
     Collective m_c;
-=======
-    ClonePtr<Collective> m_c;
->>>>>>> d61b0f18
     Buffer< typename Collective::container_type>  m_buffer;
 };
 
@@ -301,23 +250,14 @@
     enum dist_type get_dist() const {return m_dist;}
     void set_dist(enum dist_type dist){m_dist=dist;}
 
-<<<<<<< HEAD
-=======
-
->>>>>>> d61b0f18
     template<class container>
     void symv( double alpha, const MPI_Vector<container>& x, double beta, MPI_Vector<container>& y)const
     {
         if( m_c.size() == 0) //no communication needed
         {
             dg::blas2::detail::doSymv( alpha, m_m, x.data(), beta, y.data(),
-<<<<<<< HEAD
-                       get_matrix_category<LocalMatrix>(),
-                       get_vector_category<container>() );
-=======
-                       typename dg::MatrixTraits<LocalMatrix>::matrix_category(),
-                       typename dg::VectorTraits<container>::vector_category() );
->>>>>>> d61b0f18
+                       get_matrix_category<LocalMatrix>(),
+                       get_vector_category<container>() );
             return;
 
         }
@@ -329,7 +269,6 @@
         if( m_dist == row_dist){
             m_c.global_gather( x.data(), m_buffer.data());
             dg::blas2::detail::doSymv( alpha, m_m, m_buffer.data(), beta, y.data(),
-<<<<<<< HEAD
                        get_matrix_category<LocalMatrix>(),
                        get_vector_category<container>() );
         }
@@ -337,15 +276,6 @@
             dg::blas2::detail::doSymv( alpha, m_m, x.data(), beta, m_buffer.data(),
                        get_matrix_category<LocalMatrix>(),
                        get_vector_category<container>() );
-=======
-                       typename dg::MatrixTraits<LocalMatrix>::matrix_category(),
-                       typename dg::VectorTraits<container>::vector_category() );
-        }
-        if( m_dist == col_dist){
-            dg::blas2::detail::doSymv( alpha, m_m, x.data(), beta, m_buffer.data(),
-                           typename dg::MatrixTraits<LocalMatrix>::matrix_category(),
-                           typename dg::VectorTraits<container>::vector_category() );
->>>>>>> d61b0f18
             m_c.get().global_scatter_reduce( m_buffer.data(), y.data());
         }
     }
@@ -355,15 +285,9 @@
         if( m_c.get().size() == 0) //no communication needed
         {
             dg::blas2::detail::doSymv( m_m, x.data(), y.data(),
-<<<<<<< HEAD
-                       get_matrix_category<LocalMatrix>(),
-                       get_vector_category<container>(),
-                       get_vector_category<container>() );
-=======
-                       typename dg::MatrixTraits<LocalMatrix>::matrix_category(),
-                       typename dg::VectorTraits<container>::vector_category(),
-                       typename dg::VectorTraits<container>::vector_category() );
->>>>>>> d61b0f18
+                       get_matrix_category<LocalMatrix>(),
+                       get_vector_category<container>(),
+                       get_vector_category<container>() );
             return;
 
         }
@@ -375,7 +299,6 @@
         if( m_dist == row_dist){
             m_c.get().global_gather( x.data(), m_buffer.data());
             dg::blas2::detail::doSymv( m_m, m_buffer.data(), y.data(),
-<<<<<<< HEAD
                        get_matrix_category<LocalMatrix>(),
                        get_vector_category<container>(),
                        get_vector_category<container>() );
@@ -385,25 +308,10 @@
                        get_matrix_category<LocalMatrix>(),
                        get_vector_category<container>(),
                        get_vector_category<container>() );
-=======
-                       typename dg::MatrixTraits<LocalMatrix>::matrix_category(),
-                       typename dg::VectorTraits<container>::vector_category(),
-                       typename dg::VectorTraits<container>::vector_category() );
-        }
-        if( m_dist == col_dist){
-            dg::blas2::detail::doSymv( m_m, x.data(), m_buffer.data(),
-                       typename dg::MatrixTraits<LocalMatrix>::matrix_category(),
-                       typename dg::VectorTraits<container>::vector_category(),
-                       typename dg::VectorTraits<container>::vector_category() );
->>>>>>> d61b0f18
             m_c.get().global_scatter_reduce( m_buffer.data(), y.data());
         }
     }
 
-<<<<<<< HEAD
-=======
-
->>>>>>> d61b0f18
     private:
     LocalMatrix m_m;
     ClonePtr<Collective> m_c;
@@ -418,42 +326,26 @@
 struct MatrixTraits<RowColDistMat<LI,LO, C> >
 {
     typedef typename MatrixTraits<LI>::value_type value_type;//!< value type
-<<<<<<< HEAD
     using matrix_category = MPIMatrixTag;
-=======
-    typedef MPIMatrixTag matrix_category; //!<
->>>>>>> d61b0f18
 };
 template<class LI, class LO, class C>
 struct MatrixTraits<const RowColDistMat<LI,LO, C> >
 {
     typedef typename MatrixTraits<LI>::value_type value_type;//!< value type
-<<<<<<< HEAD
     using matrix_category = MPIMatrixTag;
-=======
-    typedef MPIMatrixTag matrix_category; //!<
->>>>>>> d61b0f18
 };
 
 template<class L, class C>
 struct MatrixTraits<MPIDistMat<L, C> >
 {
     typedef typename MatrixTraits<L>::value_type value_type;//!< value type
-<<<<<<< HEAD
     using matrix_category = MPIMatrixTag;
-=======
-    typedef MPIMatrixTag matrix_category; //!<
->>>>>>> d61b0f18
 };
 template<class L, class C>
 struct MatrixTraits<const MPIDistMat<L, C> >
 {
     typedef typename MatrixTraits<L>::value_type value_type;//!< value type
-<<<<<<< HEAD
     using matrix_category = MPIMatrixTag;
-=======
-    typedef MPIMatrixTag matrix_category; //!<
->>>>>>> d61b0f18
 };
 ///@}
 
