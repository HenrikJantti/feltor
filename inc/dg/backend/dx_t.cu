#include <iostream>

#include <cusp/ell_matrix.h>

#include "blas.h"
#include "dx.cuh"
#include "evaluation.cuh"
#include "typedefs.cuh"
#include "weights.cuh"


unsigned n = 3;
unsigned N = 40;
const double lx = 2*M_PI;

/*
double function( double x) { return sin(x);}
double derivative( double x) { return cos(x);}
bc bcx = PER;
double function (double  x) {return x*(x-2*M_PI)*exp(x);}
double derivative( double x) { return (2.*x-2*M_PI)*exp(x) + function(x);}
bc bcx = DIR;
*/
/*
double function( double x) { return cos(x);}
double derivative( double x) { return -sin(x);}
bc bcx = NEU;
*/
double function( double x) { return sin(3./4.*x);}
double derivative( double x) { return 3./4.*cos(3./4.*x);}
dg::bc bcx = dg::DIR_NEU;
/*
double function( double x) { return cos(3./4.*x);}
double derivative( double x) { return -3./4.*sin(3./4.*x);}
bc bcx = NEU_DIR;
*/

int main ()
{
    std::cout << "Note the supraconvergence!\n";
    std::cout << "Type in n an Nx!\n";
    std::cin >> n>> N;
    std::cout << "# of Legendre nodes " << n <<"\n";
    std::cout << "# of cells          " << N <<"\n";
    dg::Grid1d<double> g( 0, lx, n, N);
    const double hx = lx/(double)N;
    cusp::ell_matrix< int, double, cusp::host_memory> hm = dg::create::dx_symm_normed<double>( n, N, hx, bcx);
    //cusp::ell_matrix< int, double, cusp::host_memory> hm = dg::create::dx_minus_normed<double>( n, N, hx, bcx);
<<<<<<< HEAD
    cusp::ell_matrix< int, double, cusp::host_memory> hm = dg::create::dx_plus_normed<double>( n, N, hx, bcx);
    dg::HVec hv = dg::evaluate( function, g);
=======
//     cusp::ell_matrix< int, double, cusp::host_memory> hm = dg::create::dx_plus_normed<double>( n, N, hx, bcx);
    dg::HVec hv = evaluate( function, g);
>>>>>>> 0561159a
    dg::HVec hw = hv;
    const dg::HVec hu = dg::evaluate( derivative, g);

    dg::blas2::symv( hm, hv, hw);
    dg::blas1::axpby( 1., hu, -1., hw);
    
    std::cout << "Distance to true solution: "<<sqrt(dg::blas2::dot( dg::create::weights(g), hw) )<<"\n";
    //for periodic bc | dirichlet bc
    //n = 1 -> p = 2      2
    //n = 2 -> p = 1      1
    //n = 3 -> p = 3      3
    //n = 4 -> p = 3      3
    //n = 5 -> p = 5      5


    
    return 0;
}<|MERGE_RESOLUTION|>--- conflicted
+++ resolved
@@ -46,13 +46,8 @@
     const double hx = lx/(double)N;
     cusp::ell_matrix< int, double, cusp::host_memory> hm = dg::create::dx_symm_normed<double>( n, N, hx, bcx);
     //cusp::ell_matrix< int, double, cusp::host_memory> hm = dg::create::dx_minus_normed<double>( n, N, hx, bcx);
-<<<<<<< HEAD
-    cusp::ell_matrix< int, double, cusp::host_memory> hm = dg::create::dx_plus_normed<double>( n, N, hx, bcx);
+//     cusp::ell_matrix< int, double, cusp::host_memory> hm = dg::create::dx_plus_normed<double>( n, N, hx, bcx);
     dg::HVec hv = dg::evaluate( function, g);
-=======
-//     cusp::ell_matrix< int, double, cusp::host_memory> hm = dg::create::dx_plus_normed<double>( n, N, hx, bcx);
-    dg::HVec hv = evaluate( function, g);
->>>>>>> 0561159a
     dg::HVec hw = hv;
     const dg::HVec hu = dg::evaluate( derivative, g);
 
