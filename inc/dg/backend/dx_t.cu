#include <iostream>

//#include <cusp/ell_matrix.h>

#include "blas.h"
#include "dx.h"
#include "dx.cuh"
#include "sparseblockmat.cuh"
#include "evaluation.cuh"
#include "typedefs.cuh"
#include "weights.cuh"

const double lx = 2*M_PI;
dg::direction dir = dg::centered;

<<<<<<< HEAD
//double function( double x) { return sin(x);}
//double derivative( double x) { return cos(x);}
////dg::bc bcx = dg::PER;
//dg::bc bcx = dg::DIR;

//double function (double  x) {return x*(x-2*M_PI)*exp(x);}
//double derivative( double x) { return (2.*x-2*M_PI)*exp(x) + function(x);}
//dg::bc bcx = dg::DIR;
=======
/*
double function( double x) { return sin(x);}
double derivative( double x) { return cos(x);}
bc bcx = PER;
*/

double function (double  x) {return x*(x-2*M_PI)*exp(x);}
double derivative( double x) { return (2.*x-2*M_PI)*exp(x) + function(x);}
dg::bc bcx = dg::DIR;


>>>>>>> c2313eb3
/*
double function( double x) { return cos(x);}
double derivative( double x) { return -sin(x);}
dg::bc bcx = dg::NEU;
*/

/*
double function( double x) { return sin(3./4.*x);}
double derivative( double x) { return 3./4. * sin(3./4.*x);}
dg::bc bcx = dg::DIR_NEU;
*/

/*
double function( double x) { return cos(3./4.*x);}
double derivative( double x) { return -3./4.*sin(3./4.*x);}
dg::bc bcx = NEU_DIR;
*/

typedef dg::DVec Vector;
typedef dg::SparseBlockMatDevice Matrix;

int main ()
{
<<<<<<< HEAD
=======
    unsigned int n = 3;
    unsigned int N = 40;

    std::cout << "Note the supraconvergence!\n";
>>>>>>> c2313eb3
    std::cout << "Type in n an Nx!\n";
    std::cin >> n>> N;
    std::cout << "# of Legendre nodes " << n <<"\n";
    std::cout << "# of cells          " << N <<"\n";
    dg::Grid1d<double> g( 0, lx, n, N);
    const double hx = lx/(double)N;
<<<<<<< HEAD

    Matrix hs = dg::create::dx_symm( n, N, hx, bcx);
    Matrix hf = dg::create::dx_plus( n, N, hx, bcx);
    Matrix hb = dg::create::dx_minus( n, N, hx, bcx);
    const Vector hv = dg::evaluate( function, g);
    Vector hw = hv;
    Vector w1d = dg::create::weights( g);
    const Vector hu = dg::evaluate( derivative, g);

    dg::blas2::symv( hs, hv, hw);
    dg::blas1::axpby( 1., hu, -1., hw);
    std::cout << "Distance to true solution (symmetric): "<<sqrt(dg::blas2::dot( w1d, hw) )<<"\n";
    dg::blas2::symv( hf, hv, hw);
    dg::blas1::axpby( 1., hu, -1., hw);
    std::cout << "Distance to true solution (forward  ): "<<sqrt(dg::blas2::dot( w1d, hw) )<<"\n";
    dg::blas2::symv( hb, hv, hw);
    dg::blas1::axpby( 1., hu, -1., hw);
    std::cout << "Distance to true solution (backward ): "<<sqrt(dg::blas2::dot( w1d, hw) )<<"\n";
=======
  cusp::ell_matrix< int, double, cusp::host_memory> hm = dg::create::dx_symm_normed<double>( n, N, hx, bcx);
//  cusp::ell_matrix< int, double, cusp::host_memory> hm = dg::create::dx_minus_normed<double>( n, N, hx, bcx);
//  cusp::ell_matrix< int, double, cusp::host_memory> hm = dg::create::dx_plus_normed<double>( n, N, hx, bcx);
    dg::HVec hv = dg::evaluate( function, g);
    dg::HVec hw = hv;
    const dg::HVec hu = dg::evaluate( derivative, g);


//    std::cout << "Input vector: " << std::endl;
//    for(dg::HVec::iterator it = hv.begin(); it != hv.end(); it++)
//    {
//        std::cout << *it << "  ";
//    }
//    std::cout << std::endl;

    dg::blas2::symv( hm, hv, hw);

//    std::cout << "True solution:" << std::endl;
//    for(unsigned int i = 0; i < hu.size(); i++)
//    {
//        std::cout << hu[i] << " ";
//    }
//    std::cout << std::endl;

//    std::cout << "Our solution:" << std::endl;
//    for(unsigned int i = 0; i < hu.size(); i++)
//    {
//        std::cout << hw[i] << " ";
//    }
//    std::cout << std::endl;


    dg::blas1::axpby( 1., hu, -1., hw);
    //
    std::cout << "Distance to true solution (cusp_matrix): "<<sqrt(dg::blas2::dot( dg::create::weights(g), hw) )<<"\n";

    dg::dx_matrix hm_2(n, N, hx, bcx, dir);
    hv = dg::evaluate(function, g);
    hw = hv;
    dg::blas2::symv(hm_2, hv, hw);
    dg::blas1::axpby(1., hu, -1., hw);

    std::cout << "Distance to true solution (dx_matrix): "<<sqrt(dg::blas2::dot( dg::create::weights(g), hw) )<<"\n";

>>>>>>> c2313eb3
    //for periodic bc | dirichlet bc
    //n = 1 -> p = 2      2
    //n = 2 -> p = 1      1
    //n = 3 -> p = 3      3
    //n = 4 -> p = 3      3
    //n = 5 -> p = 5      5


    
    return 0;
}<|MERGE_RESOLUTION|>--- conflicted
+++ resolved
@@ -1,10 +1,8 @@
 #include <iostream>
 
-//#include <cusp/ell_matrix.h>
 
 #include "blas.h"
 #include "dx.h"
-#include "dx.cuh"
 #include "sparseblockmat.cuh"
 #include "evaluation.cuh"
 #include "typedefs.cuh"
@@ -13,28 +11,14 @@
 const double lx = 2*M_PI;
 dg::direction dir = dg::centered;
 
-<<<<<<< HEAD
-//double function( double x) { return sin(x);}
-//double derivative( double x) { return cos(x);}
-////dg::bc bcx = dg::PER;
-//dg::bc bcx = dg::DIR;
+double function( double x) { return sin(x);}
+double derivative( double x) { return cos(x);}
+//dg::bc bcx = dg::PER;
+dg::bc bcx = dg::DIR;
 
 //double function (double  x) {return x*(x-2*M_PI)*exp(x);}
 //double derivative( double x) { return (2.*x-2*M_PI)*exp(x) + function(x);}
 //dg::bc bcx = dg::DIR;
-=======
-/*
-double function( double x) { return sin(x);}
-double derivative( double x) { return cos(x);}
-bc bcx = PER;
-*/
-
-double function (double  x) {return x*(x-2*M_PI)*exp(x);}
-double derivative( double x) { return (2.*x-2*M_PI)*exp(x) + function(x);}
-dg::bc bcx = dg::DIR;
-
-
->>>>>>> c2313eb3
 /*
 double function( double x) { return cos(x);}
 double derivative( double x) { return -sin(x);}
@@ -58,20 +42,13 @@
 
 int main ()
 {
-<<<<<<< HEAD
-=======
-    unsigned int n = 3;
-    unsigned int N = 40;
-
-    std::cout << "Note the supraconvergence!\n";
->>>>>>> c2313eb3
+    unsigned n, N;
     std::cout << "Type in n an Nx!\n";
     std::cin >> n>> N;
     std::cout << "# of Legendre nodes " << n <<"\n";
     std::cout << "# of cells          " << N <<"\n";
     dg::Grid1d<double> g( 0, lx, n, N);
     const double hx = lx/(double)N;
-<<<<<<< HEAD
 
     Matrix hs = dg::create::dx_symm( n, N, hx, bcx);
     Matrix hf = dg::create::dx_plus( n, N, hx, bcx);
@@ -90,52 +67,6 @@
     dg::blas2::symv( hb, hv, hw);
     dg::blas1::axpby( 1., hu, -1., hw);
     std::cout << "Distance to true solution (backward ): "<<sqrt(dg::blas2::dot( w1d, hw) )<<"\n";
-=======
-  cusp::ell_matrix< int, double, cusp::host_memory> hm = dg::create::dx_symm_normed<double>( n, N, hx, bcx);
-//  cusp::ell_matrix< int, double, cusp::host_memory> hm = dg::create::dx_minus_normed<double>( n, N, hx, bcx);
-//  cusp::ell_matrix< int, double, cusp::host_memory> hm = dg::create::dx_plus_normed<double>( n, N, hx, bcx);
-    dg::HVec hv = dg::evaluate( function, g);
-    dg::HVec hw = hv;
-    const dg::HVec hu = dg::evaluate( derivative, g);
-
-
-//    std::cout << "Input vector: " << std::endl;
-//    for(dg::HVec::iterator it = hv.begin(); it != hv.end(); it++)
-//    {
-//        std::cout << *it << "  ";
-//    }
-//    std::cout << std::endl;
-
-    dg::blas2::symv( hm, hv, hw);
-
-//    std::cout << "True solution:" << std::endl;
-//    for(unsigned int i = 0; i < hu.size(); i++)
-//    {
-//        std::cout << hu[i] << " ";
-//    }
-//    std::cout << std::endl;
-
-//    std::cout << "Our solution:" << std::endl;
-//    for(unsigned int i = 0; i < hu.size(); i++)
-//    {
-//        std::cout << hw[i] << " ";
-//    }
-//    std::cout << std::endl;
-
-
-    dg::blas1::axpby( 1., hu, -1., hw);
-    //
-    std::cout << "Distance to true solution (cusp_matrix): "<<sqrt(dg::blas2::dot( dg::create::weights(g), hw) )<<"\n";
-
-    dg::dx_matrix hm_2(n, N, hx, bcx, dir);
-    hv = dg::evaluate(function, g);
-    hw = hv;
-    dg::blas2::symv(hm_2, hv, hw);
-    dg::blas1::axpby(1., hu, -1., hw);
-
-    std::cout << "Distance to true solution (dx_matrix): "<<sqrt(dg::blas2::dot( dg::create::weights(g), hw) )<<"\n";
-
->>>>>>> c2313eb3
     //for periodic bc | dirichlet bc
     //n = 1 -> p = 2      2
     //n = 2 -> p = 1      1
