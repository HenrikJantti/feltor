--- conflicted
+++ resolved
@@ -71,16 +71,8 @@
             thrust::copy_n( res.begin(), pos, res.begin() + pos);
             pos*=2; 
         }
-<<<<<<< HEAD
         thrust::copy_n( res.begin(), res.size() - pos, res.begin() + pos);
-        //thrust::for_each(thrust::host,res.begin(), res.end(), printf_functor());
 
-
-=======
-        thrust::copy_n( helper.begin(), helper.size() - pos, helper.begin() + pos);
-        //copy to result
-        thrust::copy( helper.begin(), helper.end(), res.begin());
->>>>>>> d77afa9b
     }
   private:
     IndexContainer invertxy, lines, dummy; //dummy contains output keys i.e. line numbers
