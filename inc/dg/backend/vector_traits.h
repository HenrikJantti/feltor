--- conflicted
+++ resolved
@@ -7,23 +7,14 @@
 #include "execution_policy.h"
 
 namespace dg{
-<<<<<<< HEAD
 ///@addtogroup dispatch
 ///@{
-=======
-
->>>>>>> d61b0f18
 /*! @brief The vector traits
 
 Specialize this struct if you want to enable your own vector/container class for the use in blas1 functions
 @ingroup vec_list
 */
 template< class Vector, class Enable=void>
-struct VectorTraits {
-    using value_type        = double; //!< The underlying data type
-    using vector_category   = ThrustVectorTag; //!< Policy how data has to be accessed (has to derive from \c AnyVectorTag)
-    using execution_policy  = OmpTag;  //!< The execution policy (has to derive from \c AnyPolicyTag)
-};
 template<class Vector>
 using get_value_type = typename VectorTraits<Vector>::value_type;
 template<class Vector>
@@ -40,19 +31,9 @@
 template<class T>
 struct VectorTraits<std::vector<T>,
     typename std::enable_if< std::is_arithmetic<T>::value>::type>
-{
-    using value_type        = T;
-    using vector_category   = ThrustVectorTag;
-    using execution_policy  = OmpTag;
-};
 template<class T>
 struct VectorTraits<std::vector<T>,
     typename std::enable_if< !std::is_arithmetic<T>::value>::type>
-{
-    using value_type        = get_value_type<T>;
-    using vector_category   = VectorVectorTag;
-    using execution_policy  = get_execution_policy<T>;
-};
 ///@}
 
 ///@cond
@@ -60,21 +41,12 @@
 struct ThrustTag { };
 template <>
 struct ThrustTag<SerialTag>
-{
-    using thrust_tag = thrust::cpp::tag;
-};
 #if THRUST_DEVICE_SYSTEM==THRUST_DEVICE_SYSTEM_CUDA
 template <>
 struct ThrustTag<CudaTag>
-{
-    using thrust_tag = thrust::cuda::tag;
-};
 #else
 template <>
 struct ThrustTag<OmpTag>
-{
-    using thrust_tag = thrust::omp::tag;
-};
 #endif
 template<class Vector>
 using get_thrust_tag = typename ThrustTag<get_execution_policy<Vector>>::thrust_tag;
