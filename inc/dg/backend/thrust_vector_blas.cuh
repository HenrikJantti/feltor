#ifndef _DG_BLAS_VECTOR_
#define _DG_BLAS_VECTOR_

#ifdef DG_DEBUG
#include <cassert>
#endif //DG_DEBUG

#include <thrust/inner_product.h>
#include <thrust/host_vector.h>
#include <thrust/device_vector.h>

#include "vector_categories.h"
#include "vector_traits.h"


namespace dg
{
namespace blas1
{
    ///@cond
namespace detail
{


template< typename value_type>
struct Axpby_Functor
{
    Axpby_Functor( value_type alpha, value_type beta): alpha(alpha), beta(beta) {}
    __host__ __device__
        value_type operator()( const value_type& x, const value_type& y)
        {
            return alpha*x+beta*y;
        }
    __host__ __device__
        value_type operator()( const value_type& y)
        {
            return beta*y;
        }
  private:
    value_type alpha, beta;
};

template <class value_type>
struct Plus_Functor
{
    Plus_Functor( value_type alpha): alpha(alpha){}
    
    __host__ __device__
        value_type operator()( const value_type& x)
        {
            return alpha+x;
        }
  private:
    value_type alpha;
};

template< class Vector1, class Vector2>
void doTransfer( const Vector1& in, Vector2& out, ThrustVectorTag, ThrustVectorTag)
{
    out.resize(in.size());
    thrust::copy( in.begin(), in.end(), out.begin());
}

template< class Vector>
typename Vector::value_type doDot( const Vector& x, const Vector& y, ThrustVectorTag)
{
#ifdef DG_DEBUG
    assert( x.size() == y.size() );
#endif //DG_DEBUG
    typedef typename Vector::value_type value_type;
#if THRUST_DEVICE_SYSTEM!=THRUST_DEVICE_SYSTEM_CUDA
    value_type sum = 0;
    unsigned size=x.size();
    #pragma omp parallel reduction(+:sum) 
    for( unsigned i=0; i<size; i++)
        sum += x[i]*y[i];
    return sum;
#else
    return thrust::inner_product( x.begin(), x.end(),  y.begin(), value_type(0));
#endif
}

template< class Vector, class UnaryOp>
inline void doTransform(  const Vector& x, Vector& y,
                          UnaryOp op,
                          ThrustVectorTag)
{
    thrust::transform( x.begin(), x.end(), y.begin(), op);
}

template< class Vector>
inline void doScal(  Vector& x, 
              typename Vector::value_type alpha, 
              ThrustVectorTag)
{
    if( alpha == 1.) 
        return;
#if THRUST_DEVICE_SYSTEM!=THRUST_DEVICE_SYSTEM_CUDA
    unsigned size=x.size();
    #pragma omp parallel for simd
    for( unsigned i=0; i<size; i++)
        x[i]*=alpha;
#else
    thrust::transform( x.begin(), x.end(), x.begin(), 
            detail::Axpby_Functor<typename Vector::value_type>( 0, alpha));
#endif
}
template< class Vector>
inline void doPlus(  Vector& x, 
              typename Vector::value_type alpha, 
              ThrustVectorTag)
{
#if THRUST_DEVICE_SYSTEM!=THRUST_DEVICE_SYSTEM_CUDA
    unsigned size=x.size();
    #pragma omp parallel for simd
    for( unsigned i=0; i<size; i++)
        x[i]+=alpha;
#else
    thrust::transform( x.begin(), x.end(), x.begin(), 
            detail::Plus_Functor<typename Vector::value_type>( alpha));
#endif
}

template< class Vector>
inline void doAxpby( typename Vector::value_type alpha, 
              const Vector& x, 
              typename Vector::value_type beta, 
              Vector& y, 
              ThrustVectorTag)
{
#ifdef DG_DEBUG
    assert( x.size() == y.size() );
#endif //DG_DEBUG
    if( alpha == 0)
    {
        doScal( y, beta, ThrustVectorTag());
        return;
    }
    if( &x == &y)
    {
        doScal( y, (alpha+beta), ThrustVectorTag());
        return;
    }
    if( alpha==1. && beta == 0) 
    {
        thrust::copy( x.begin(), x.end(), y.begin());
        return; 
    }
#if THRUST_DEVICE_SYSTEM!=THRUST_DEVICE_SYSTEM_CUDA
    const typename Vector::value_type * RESTRICT x_ptr = thrust::raw_pointer_cast( &x.data()[0]);
    typename Vector::value_type * RESTRICT y_ptr = thrust::raw_pointer_cast( &y.data()[0]);
    unsigned size = x.size();
    if( beta == 1.)
    {
        #pragma omp parallel for simd
        for( unsigned i=0; i<size; i++)
            y_ptr[i] += alpha*x_ptr[i];
    }
    else if (beta == 0)
    {
        #pragma omp parallel for simd
        for( unsigned i=0; i<size; i++)
            y_ptr[i] = alpha*x_ptr[i];
    }
    else
    {
        #pragma omp parallel for simd
        for( unsigned i=0; i<size; i++)
            y_ptr[i] = alpha*x_ptr[i] + beta*y_ptr[i];
    }
#else
    if( beta != 0)
        thrust::transform( x.begin(), x.end(), y.begin(), y.begin(), 
            detail::Axpby_Functor< typename Vector::value_type>( alpha, beta) );
    else 
        thrust::transform( x.begin(), x.end(), y.begin(),
            detail::Axpby_Functor< typename Vector::value_type>( 0., alpha) );
#endif
}

template< class Vector>
inline void doAxpby( typename Vector::value_type alpha, 
              const Vector& x, 
              typename Vector::value_type beta, 
              const Vector& y, 
              typename Vector::value_type gamma, 
              Vector& z, 
              ThrustVectorTag)
{
#ifdef DG_DEBUG
    assert( x.size() == y.size() );
    assert( x.size() == z.size() );
#endif //DG_DEBUG
    if( alpha == 0)
    {
        doAxpby( beta, y, gamma, z, ThrustVectorTag());
        return;
    }
    else if( beta == 0)
    {
        doAxpby( alpha, x, gamma, z, ThrustVectorTag());
        return;
    }
    if( &x==&y)
    {
        doAxpby( alpha+beta, x, gamma, z, ThrustVectorTag());
        return;
    }
    else if( &x==&z)
    {
        doAxpby( beta, y, alpha+gamma, z, ThrustVectorTag());
        return;
    }
    else if( &y==&z)
    {
        doAxpby( alpha, x, beta+gamma, z, ThrustVectorTag());
        return;
    }
#if THRUST_DEVICE_SYSTEM!=THRUST_DEVICE_SYSTEM_CUDA
    const typename Vector::value_type * RESTRICT x_ptr = thrust::raw_pointer_cast( &x.data()[0]);
    const typename Vector::value_type * RESTRICT y_ptr = thrust::raw_pointer_cast( &y.data()[0]);
    typename Vector::value_type * RESTRICT z_ptr = thrust::raw_pointer_cast( &z.data()[0]);
    unsigned size = x.size();
    if( gamma == 1.)
    {
        #pragma omp parallel for simd
        for( unsigned i=0; i<size; i++)
            z_ptr[i] += alpha*x_ptr[i]+beta*y_ptr[i];
    }
    else if (gamma == 0)
    {
        #pragma omp parallel for simd
        for( unsigned i=0; i<size; i++)
            z_ptr[i] = alpha*x_ptr[i]+beta*y_ptr[i];
    }
    else
    {
        #pragma omp parallel for simd
        for( unsigned i=0; i<size; i++)
            z_ptr[i] = alpha*x_ptr[i] + beta*y_ptr[i] + gamma*z_ptr[i];
    }
#else
    if( gamma==0)
    {
        thrust::transform( x.begin(), x.end(), y.begin(), z.begin(), 
            detail::Axpby_Functor< typename Vector::value_type>( alpha, beta) );
    }
    else 
    {
        doAxpby( alpha, x, gamma, z, ThrustVectorTag());
        doAxpby( beta, y, 1., z, ThrustVectorTag());
    }

#endif
}

template< class Vector>
inline void doAxpby( typename Vector::value_type alpha, 
              const Vector& x, 
              typename Vector::value_type beta, 
              const Vector& y, 
              Vector& z, 
              ThrustVectorTag)
{
    doAxpby( alpha, x, beta, y, 0., z, ThrustVectorTag());
}


template < class Vector>
struct ThrustVectorDoSymv
{
    typedef typename Vector::value_type value_type;
    typedef thrust::tuple< value_type, value_type> Pair; 
    __host__ __device__
        ThrustVectorDoSymv( value_type alpha, value_type beta): alpha_(alpha), beta_(beta){}

    __host__ __device__
        value_type operator()( const value_type& y, const Pair& p) 
        {
            return alpha_*thrust::get<0>(p)*thrust::get<1>(p) + beta_*y;
        }
  private:
    value_type alpha_, beta_;
};

template<class Vector>
inline void doPointwiseDot(  
              typename Vector::value_type alpha, 
              const Vector& x1,
              const Vector& x2, 
              typename Vector::value_type beta, 
              Vector& y, 
              ThrustVectorTag)
{
#ifdef DG_DEBUG
    assert( x1.size() == y.size() && x2.size() == y.size() );
#endif //DG_DEBUG
    if( alpha == 0)
    {
        dg::blas1::detail::doScal(y, beta, dg::ThrustVectorTag());
        return;
    }
#if THRUST_DEVICE_SYSTEM!=THRUST_DEVICE_SYSTEM_CUDA
    const typename Vector::value_type * x1_ptr = thrust::raw_pointer_cast( &(x1.data()[0]));
    const typename Vector::value_type * x2_ptr = thrust::raw_pointer_cast( &(x2.data()[0]));
     typename Vector::value_type * y_ptr = thrust::raw_pointer_cast( &(y.data()[0]));
    if( y_ptr != x1_ptr && y_ptr != x2_ptr)
    {
        typename Vector::value_type * RESTRICT yr_ptr = thrust::raw_pointer_cast( &(y.data()[0]));
        unsigned size = x1.size();
        if( beta == 0)
        {
            #pragma omp parallel for simd
            for( unsigned i=0; i<size; i++)
            {
                yr_ptr[i] = alpha*x1_ptr[i]*x2_ptr[i];
            }
        }
        else if ( beta == 1)
        {
            #pragma omp parallel for simd
            for( unsigned i=0; i<size; i++)
            {
                yr_ptr[i] += alpha*x1_ptr[i]*x2_ptr[i];
            }
        }
        else
        {
            #pragma omp parallel for simd
            for( unsigned i=0; i<size; i++)
            {
                yr_ptr[i] = alpha*x1_ptr[i]*x2_ptr[i]+beta*yr_ptr[i];
            }
        }
    }
    else
    {
        unsigned size = x1.size();
        if( beta == 0)
        {
            #pragma omp parallel for simd
            for( unsigned i=0; i<size; i++)
            {
                y_ptr[i] = alpha*x1_ptr[i]*x2_ptr[i];
            }
        }
        else if ( beta == 1)
        {
            #pragma omp parallel for simd
            for( unsigned i=0; i<size; i++)
            {
                y_ptr[i] += alpha*x1_ptr[i]*x2_ptr[i];
            }
        }
        else
        {
            #pragma omp parallel for simd
            for( unsigned i=0; i<size; i++)
            {
                y_ptr[i] = alpha*x1_ptr[i]*x2_ptr[i]+beta*y_ptr[i];
            }
        }
    }
#else
    thrust::transform( 
        y.begin(), y.end(),
        thrust::make_zip_iterator( thrust::make_tuple( x1.begin(), x2.begin() )),  
        y.begin(),
        detail::ThrustVectorDoSymv<Vector>( alpha, beta)
    ); 
#endif
}

template< class Vector>
inline void doPointwiseDot( const Vector& x1, const Vector& x2, Vector& y, ThrustVectorTag)
{
    doPointwiseDot( 1., x1, x2, 0., y, ThrustVectorTag());
}

template< class Vector>
inline void doPointwiseDivide( const Vector& x1, const Vector& x2, Vector& y, ThrustVectorTag)
{
#ifdef DG_DEBUG
    assert( x1.size() == x2.size() );
    assert( x1.size() == y.size() );
#endif //DG_DEBUG
    thrust::transform( x1.begin(), x1.end(), x2.begin(), y.begin(), 
                        thrust::divides<typename VectorTraits<Vector>::value_type>());
}


#if THRUST_DEVICE_SYSTEM==THRUST_DEVICE_SYSTEM_CUDA
template<class value_type>
 __global__ void pointwiseDot_kernel( value_type alpha, value_type beta, value_type gamma,
         const value_type*  x1, const value_type* y1, const value_type* x2, 
         const value_type*  y2, value_type* z,  
         const int size
         )
{
    const int thread_id = blockDim.x * blockIdx.x + threadIdx.x;
    const int grid_size = gridDim.x*blockDim.x;
    //every thread takes num_rows/grid_size rows
    for( int row = thread_id; row<size; row += grid_size)
    {
        z[row]=alpha*x1[row]*y1[row]+beta*x2[row]*y2[row]+gamma*z[row];
    }
}
#endif

template<class value_type>
inline void doPointwiseDot(  
              value_type alpha, 
              const thrust::device_vector<value_type>& x1,
              const thrust::device_vector<value_type>& y1, 
              value_type beta, 
              const thrust::device_vector<value_type>& x2,
              const thrust::device_vector<value_type>& y2, 
              value_type gamma, 
              thrust::device_vector<value_type>& z, 
              ThrustVectorTag)
{
    if( alpha==0){ 
        doPointwiseDot( beta, x2,y2, gamma, z, ThrustVectorTag());
        return;
    }
    else if( beta==0){
        doPointwiseDot( alpha, x1,y1, gamma, z, ThrustVectorTag());
        return;
    }
    const value_type *x1_ptr = thrust::raw_pointer_cast( x1.data());
    const value_type *x2_ptr = thrust::raw_pointer_cast( x2.data());
    const value_type *y1_ptr = thrust::raw_pointer_cast( y1.data());
    const value_type *y2_ptr = thrust::raw_pointer_cast( y2.data());
          value_type * z_ptr = thrust::raw_pointer_cast( z.data());
    unsigned size = x1.size();
#if THRUST_DEVICE_SYSTEM!=THRUST_DEVICE_SYSTEM_CUDA
    if( z_ptr != x1_ptr && z_ptr != x2_ptr && z_ptr != y1_ptr && z_ptr != y2_ptr)
    {
        value_type * RESTRICT zr_ptr = thrust::raw_pointer_cast( &(z.data()[0]));
        if(gamma==0)
        {
            #pragma omp parallel for simd
            for( unsigned i=0; i<size; i++)
            {
                zr_ptr[i] = alpha*x1_ptr[i]*y1_ptr[i] 
                            +beta*x2_ptr[i]*y2_ptr[i];
            }
        }
        else if(gamma==1.)
        {
            #pragma omp parallel for simd
            for( unsigned i=0; i<size; i++)
            {
                zr_ptr[i] += alpha*x1_ptr[i]*y1_ptr[i] 
                            +beta*x2_ptr[i]*y2_ptr[i];
            }
        }
        else
        {
            #pragma omp parallel for simd
            for( unsigned i=0; i<size; i++)
            {
                zr_ptr[i] = alpha*x1_ptr[i]*y1_ptr[i] 
                            +beta*x2_ptr[i]*y2_ptr[i]
                            +gamma*zr_ptr[i];
            }
        }
    }
    else
    {
        if(gamma==0)
        {
            #pragma omp parallel for simd
            for( unsigned i=0; i<size; i++)
            {
                z_ptr[i] = alpha*x1_ptr[i]*y1_ptr[i] 
                            +beta*x2_ptr[i]*y2_ptr[i];
            }
        }
        else if(gamma==1.)
        {
            #pragma omp parallel for simd
            for( unsigned i=0; i<size; i++)
            {
                z_ptr[i] += alpha*x1_ptr[i]*y1_ptr[i] 
                            +beta*x2_ptr[i]*y2_ptr[i];
            }
        }
        else
        {
            #pragma omp parallel for simd
            for( unsigned i=0; i<size; i++)
            {
                z_ptr[i] = alpha*x1_ptr[i]*y1_ptr[i] 
                            +beta*x2_ptr[i]*y2_ptr[i]
                            +gamma*z_ptr[i];
            }
        }
    }
#else
    //set up kernel parameters
    const size_t BLOCK_SIZE = 256; 
    const size_t NUM_BLOCKS = std::min<size_t>((size-1)/BLOCK_SIZE+1, 65000);
    pointwiseDot_kernel<value_type><<<NUM_BLOCKS, BLOCK_SIZE>>>( alpha, beta, gamma, x1_ptr, y1_ptr, x2_ptr, y2_ptr, z_ptr, size);
#endif
}
template<class value_type>
inline void doPointwiseDot(  
              value_type alpha, 
              const thrust::host_vector<value_type>& x1,
              const thrust::host_vector<value_type>& y1, 
              value_type beta, 
              const thrust::host_vector<value_type>& x2,
              const thrust::host_vector<value_type>& y2, 
              value_type gamma, 
              thrust::host_vector<value_type>& z, 
              ThrustVectorTag)
{
    unsigned size=x1.size();
<<<<<<< HEAD
=======
    #pragma omp parallel for simd
>>>>>>> 5445db3d
    for( unsigned i=0; i<size; i++)
    {
        z[i] = alpha*x1[i]*y1[i] 
                    +beta*x2[i]*y2[i]
                    +gamma*z[i];
    }
}

}//namespace detail

///@endcond
} //namespace blas1
} //namespace dg

#endif //_DG_BLAS_VECTOR_<|MERGE_RESOLUTION|>--- conflicted
+++ resolved
@@ -517,10 +517,7 @@
               ThrustVectorTag)
 {
     unsigned size=x1.size();
-<<<<<<< HEAD
-=======
     #pragma omp parallel for simd
->>>>>>> 5445db3d
     for( unsigned i=0; i<size; i++)
     {
         z[i] = alpha*x1[i]*y1[i] 
