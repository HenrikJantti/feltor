system=home
device=omp

INCLUDE = -I../../ # other project libraries
INCLUDE+= -I../
INCLUDE+= -I./backend # header files

ifeq ($(strip $(system)),home)

INCLUDE+= -I$(HOME)/include  # cusp and thrust libraries
#you might check the libs here, cf your glfw installation
GLFLAGS   = -lglfw3 -lXxf86vm -lXext -lX11 -lGLU  -lGL -lpthread -lXrandr -lXi -lXcursor
ifeq ($(strip $(device)),gpu)
GLFLAGS+= -lGLEW
endif
endif

ifeq ($(strip $(system)),leo3)
INCLUDE+= -I$(HOME)/include
GLFLAGS   = -lm
endif

ifeq ($(strip $(system)),vsc)
INCLUDE+= -I$(HOME)/include
GLFLAGS   = -lm
endif

ifeq ($(strip $(device)),gpu)
CC = nvcc
CFLAGS = --compiler-options -Wall -arch=sm_20 
#CFLAGS+= -Xcompiler -fopenmp 
#CFLAGS+= -DTHRUST_HOST_SYSTEM=THRUST_HOST_SYSTEM_CPP
endif
ifeq ($(strip $(device)),omp)
CC = g++
CFLAGS = -Wall -fopenmp -x c++
CFLAGS+= -DTHRUST_DEVICE_SYSTEM=THRUST_DEVICE_SYSTEM_OMP
endif
ifeq ($(strip $(device)),mic)
CC = icc
CFLAGS = -openmp -mmic -x c++
CFLAGS+= -DTHRUST_DEVICE_SYSTEM=THRUST_DEVICE_SYSTEM_OMP
endif

CPPFILES=$(wildcard *.cpp)
CUFILES=$(wildcard *.cu)

all: $(CPPFILES:%.cpp=%) $(CUFILES:%.cu=%)

version: version.cu 
	$(CC) $(CFLAGS) $(INCLUDE) $< -o $@
	./$@

dz_2_t: dz_2_t.cu dz.cuh
<<<<<<< HEAD
	$(CC) -O2 $(CFLAGS) $< -o $@ $(GLFLAGS) $(INCLUDE) -g
=======
	$(CC) -O2 $(CFLAGS) $< -o $@ $(GLFLAGS) $(INCLUDE) -g 
>>>>>>> 1222140e

backscatter_t: backscatter_t.cu xspacelib.cuh
	$(CC) $(CFLAGS) $< -o $@ $(GLFLAGS) $(INCLUDE) -g

blas%_t: blas%_t.cu ../blas%.h
	$(CC) $(CFLAGS) $< -o $@ -g

%_t: %_t.cu
	$(CC) $(INCLUDE)  $(CFLAGS) $< -o $@ -g

%_b: %_b.cu 
	$(CC) -O2 $(CFLAGS) $< -o $@ $(INCLUDE) 

dg_t: dg_t.cpp dg.h 
	g++ -O3 -Wall -fopenmp  $< -o $@ $(INCLUDE) -lm

include ../mpi.mk

.PHONY: clean doc

doc: 
	doxygen Doxyfile

clean:
	rm -f *_t *_b *_mpit *_mpib cusp_thrust version<|MERGE_RESOLUTION|>--- conflicted
+++ resolved
@@ -52,11 +52,7 @@
 	./$@
 
 dz_2_t: dz_2_t.cu dz.cuh
-<<<<<<< HEAD
-	$(CC) -O2 $(CFLAGS) $< -o $@ $(GLFLAGS) $(INCLUDE) -g
-=======
 	$(CC) -O2 $(CFLAGS) $< -o $@ $(GLFLAGS) $(INCLUDE) -g 
->>>>>>> 1222140e
 
 backscatter_t: backscatter_t.cu xspacelib.cuh
 	$(CC) $(CFLAGS) $< -o $@ $(GLFLAGS) $(INCLUDE) -g
