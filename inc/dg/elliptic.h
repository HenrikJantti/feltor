#pragma once

#include "blas.h"
#include "enums.h"
#include "backend/evaluation.cuh"
#include "backend/derivatives.cuh"
#ifdef MPI_VERSION
#include "backend/mpi_derivatives.h"
#include "backend/mpi_evaluation.h"
#endif


/*! @file 

  Contains the general negative elliptic operator
  */
namespace dg
{

/**
 * @brief Operator that acts as a 2d negative elliptic differential operator
 *
 * @ingroup operators
 *
 * The term discretized is \f[ -\nabla \cdot ( \chi \nabla_\perp ) \f]
 * where \f$ \nabla_\perp \f$ is the perpendicular gradient. In cartesian 
 * coordinates that means \f[ -\partial_x(\chi\partial_x) - \partial_y(\chi\partial_y)\f]
 * is discretized while in cylindrical coordinates
 * \f[ - \frac{1}{R}\partial_R( R\chi\partial_R) - \partial_Z(\chi\partial_Z)\f]
 * is discretized.
 * @tparam Matrix The Matrix class to use
 * @tparam Vector The Vector class to use
 * @tparam Preconditioner The Preconditioner class to use
 * This class has the SelfMadeMatrixTag so it can be used in blas2::symv functions 
 * and thus in a conjugate gradient solver. 
 * @note The constructors initialize \f$ \chi=1\f$ so that a negative laplacian operator
 * results
 * @attention Pay attention to the negative sign 
 */
template <class Matrix, class Vector, class Preconditioner>
class Elliptic
{
    public:
    /**
     * @brief Construct from Grid
     *
     * @tparam Grid The Grid class. A call to dg::evaluate( one, g) must return an instance of the Vector class, 
     * a call to dg::create::weights(g) and dg::create::inv_weights(g)
     * must return instances of the Preconditioner class and 
     * calls to dg::create::dx( g, no, backward) and jump2d( g, bcx, bcy, no) are made.
     * @param g The Grid, boundary conditions are taken from here
     */
    template< class Grid>
    Elliptic( const Grid& g, norm no = not_normed): 
        xchi( dg::evaluate( one, g) ), xx(xchi), temp( xx), R(xchi),
        weights_(dg::create::weights(g)), precond_(dg::create::inv_weights(g)), 
        rightx( dg::create::dx( g, g.bcx(), normed, forward)),
        righty( dg::create::dy( g, g.bcy(), normed, forward)),
        leftx ( dg::create::dx( g, inverse( g.bcx()), no, backward)),
        lefty ( dg::create::dy( g, inverse( g.bcy()), no, backward)),
        jump  ( dg::create::jump2d( g, g.bcx(), g.bcy(), no )),
        no_(no)
    { 
        if( g.system() == cylindrical)
        {
            R = dg::evaluate( dg::coo1, g);
            dg::blas1::pointwiseDot( R, xchi, xchi); 
        }
    }
    /**
     * @brief Construct from grid and boundary conditions
     *
     * @tparam Grid The Grid class. A call to dg::evaluate( one, g) must return an instance of the Vector class, 
     * a call to dg::create::weights(g) and dg::create::inv_weights(g)
     * must return instances of the Preconditioner class and 
     * calls to dg::create::dx( g, no, backward) and jump2d( g, bcx, bcy, no) are made.
     * @param g The Grid
     * @param bcx boundary condition in x
     * @param bcy boundary contition in y
     */
    template< class Grid>
    Elliptic( const Grid& g, bc bcx, bc bcy, norm no = not_normed): 
        xchi( dg::evaluate(one, g)), xx(xchi), temp( xx), R(xchi),
        weights_(dg::create::weights(g)), precond_(dg::create::inv_weights(g)),
        rightx(dg::create::dx( g,bcx, normed, forward)),
        righty(dg::create::dy( g,bcy, normed, forward)),
        leftx (dg::create::dx( g, inverse(bcx), no, backward)),
        lefty (dg::create::dy( g, inverse(bcy), no, backward)),
        jump  (dg::create::jump2d( g, bcx, bcy, no)),
        no_(no)
    { 
        if( g.system() == cylindrical)
        {
            R = dg::evaluate( dg::coo1, g);
            dg::blas1::pointwiseDot( R, xchi, xchi); 
        }
    }

    /**
     * @brief Change Chi 
     *
     * @param chi The new chi
     */
    void set_chi( const Vector& chi)
    {
        xchi = chi;
        dg::blas1::pointwiseDot( R, xchi, xchi); 
    }
    /**
     * @brief Returns the weights used to make the matrix symmetric 
     *
     * @return weights
     */
    const Preconditioner& weights()const {return weights_;}
    /**
     * @brief Returns the preconditioner to use in conjugate gradient
     *
     * In this case inverse weights are the best choice
     * @return inverse weights
     */
    const Preconditioner& precond()const {return precond_;}

    /**
     * @brief Computes the polarisation term
     *
     * @param x left-hand-side
     * @param y result
     */
    void symv( Vector& x, Vector& y) 
    {
        dg::blas2::gemv( rightx, x, temp); //R_x*x 
        dg::blas1::pointwiseDot( xchi, temp, temp); //Chi*R_x*x 
        dg::blas2::gemv( leftx, temp, xx); //L_x*Chi*R_x*x

        dg::blas2::gemv( righty, x, temp);
        dg::blas1::pointwiseDot( xchi, temp, temp);
        dg::blas2::gemv( lefty, temp, y);
        
        dg::blas2::symv( jump, x, temp);
        dg::blas1::axpby( -1., xx, -1., y, xx); //-D_xx - D_yy + J
        if(no_==normed) //if cylindrical then R = 1
            dg::blas1::pointwiseDivide( xx, R, xx);
        dg::blas1::axpby( +1., temp, 1., xx, y); 
    }
    private:
    bc inverse( bc bound)
    {
        if( bound == DIR) return NEU;
        if( bound == NEU) return DIR;
        if( bound == DIR_NEU) return NEU_DIR;
        if( bound == NEU_DIR) return DIR_NEU;
        return PER;
    }
    Matrix leftx, lefty, rightx, righty, jump;
    Preconditioner weights_, precond_; //contain coeffs for chi multiplication
<<<<<<< HEAD
    Vector xchi, R, xx, temp;
    norm no_;
=======
    Vector xchi, xx, temp, R;
>>>>>>> 001acd52
};

///@cond
template< class M, class V, class P>
struct MatrixTraits< Elliptic<M, V, P> >
{
    typedef double value_type;
    typedef SelfMadeMatrixTag matrix_category;
};
///@endcond

} //namespace dg
<|MERGE_RESOLUTION|>--- conflicted
+++ resolved
@@ -153,12 +153,8 @@
     }
     Matrix leftx, lefty, rightx, righty, jump;
     Preconditioner weights_, precond_; //contain coeffs for chi multiplication
-<<<<<<< HEAD
-    Vector xchi, R, xx, temp;
+    Vector xchi, xx, temp, R;
     norm no_;
-=======
-    Vector xchi, xx, temp, R;
->>>>>>> 001acd52
 };
 
 ///@cond
