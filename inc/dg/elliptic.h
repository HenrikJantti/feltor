#pragma once

#include "blas.h"
#include "enums.h"
#include "backend/memory.h"
#include "geometry/evaluation.h"
#include "geometry/derivatives.h"
#ifdef MPI_VERSION
#include "geometry/mpi_derivatives.h"
#include "geometry/mpi_evaluation.h"
#endif
#include "geometry/geometry.h"

/*! @file

  @brief General negative elliptic operators
  */
namespace dg
{

/**
 * @brief %Operator that acts as a 2d negative elliptic differential operator
 *
 * @ingroup matrixoperators
 *
 * The term discretized is \f[ -\nabla \cdot ( \chi \nabla_\perp ) \f]
 * where \f$ \nabla_\perp \f$ is the perpendicular gradient and \f$\chi\f$ is a spatially dependent function.
 * In general coordinates that means
 * \f[ -\frac{1}{\sqrt{g}}\left(
 * \partial_x\left(\sqrt{g}\chi \left(g^{xx}\partial_x + g^{xy}\partial_y \right)\right)
 + \partial_y\left(\sqrt{g}\chi \left(g^{yx}\partial_x + g^{yy}\partial_y \right)\right) \right)\f]
 is discretized. Note that the local discontinuous Galerkin discretization adds so-called
 jump terms
 \f[ D^\dagger \chi D + \alpha J \f]
 where \f$\alpha\f$  is a scale factor ( = jfactor), \f$ D \f$ contains the discretizations of the above derivatives, and \f$ J\f$ is a self-adjoint matrix.
 (The symmetric part of \f$J\f$ is added @b before the volume element is divided). The adjoint of a matrix is defined with respect to the volume element including dG weights.
 Usually the default \f$ \alpha=1 \f$ is a good choice.
 However, in some cases, e.g. when \f$ \chi \f$ exhibits very large variations
 \f$ \alpha=0.1\f$ or \f$ \alpha=0.01\f$ might be better values.
 In a time dependent problem the value of \f$\alpha\f$ determines the
 numerical diffusion, i.e. for too low values numerical oscillations may appear.
 Also note that a forward discretization has more diffusion than a centered discretization.

 The following code snippet demonstrates the use of \c Elliptic in an inversion problem
 * @snippet elliptic2d_b.cu invert
 * @copydoc hide_geometry_matrix_container
 * This class has the \c SelfMadeMatrixTag so it can be used in blas2::symv functions
 * and thus in a conjugate gradient solver.
 * @note The constructors initialize \f$ \chi=1\f$ so that a negative laplacian operator
 * results
 * @note The inverse of \f$ \chi\f$ makes a good general purpose preconditioner
 * @note the jump term \f$ \alpha J\f$  adds artificial numerical diffusion as discussed above
 * @attention Pay attention to the negative sign which is necessary to make the matrix @b positive @b definite
 *
 */
template <class Geometry, class Matrix, class container>
class Elliptic
{
    public:
    using value_type = get_value_type<container>;
    ///@brief empty object ( no memory allocation, call \c construct before using the object)
    Elliptic(){}
    /**
     * @brief Construct from Grid
     *
     * @param g The Grid, boundary conditions are taken from here
     * @param no Not normed for elliptic equations, normed else
     * @param dir Direction of the right first derivative

     * @param jfactor (\f$ = \alpha \f$ ) scale jump terms (1 is a good value but in some cases 0.1 or 0.01 might be better)
     * @note chi is assumed 1 per default
     */
    Elliptic( const Geometry& g, norm no = not_normed, direction dir = forward, value_type jfactor=1.)
    {
        construct( g, g.bcx(), g.bcy(), no, dir, jfactor);
    }

    ///@copydoc Elliptic::construct()
    Elliptic( const Geometry& g, bc bcx, bc bcy, norm no = not_normed, direction dir = forward, value_type jfactor=1.)
    {
        construct( g, bcx, bcy, no, dir, jfactor);
    }

    /**
     * @brief Construct from grid and boundary conditions
     * @param g The Grid
     * @param bcx boundary condition in x
     * @param bcy boundary contition in y
     * @param no Not normed for elliptic equations, normed else
     * @param dir Direction of the right first derivative (i.e. forward, backward or centered)
     * @param jfactor scale jump terms (1 is a good value but in some cases 0.1 or 0.01 might be better)
     */
    void construct( const Geometry& g, bc bcx, bc bcy, norm no = not_normed, direction dir = forward, value_type jfactor = 1.)
    {
<<<<<<< HEAD
        m_no=no, m_jfactor=jfactor;
        dg::blas2::transfer( dg::create::dx( g, inverse( bcx), inverse(dir)), m_leftx);
        dg::blas2::transfer( dg::create::dy( g, inverse( bcy), inverse(dir)), m_lefty);
        dg::blas2::transfer( dg::create::dx( g, bcx, dir), m_rightx);
        dg::blas2::transfer( dg::create::dy( g, bcy, dir), m_righty);
        dg::blas2::transfer( dg::create::jumpX( g, bcx),   m_jumpX);
        dg::blas2::transfer( dg::create::jumpY( g, bcy),   m_jumpY);

        dg::blas1::transfer( dg::create::inv_volume(g),    m_inv_weights);
        dg::blas1::transfer( dg::create::volume(g),        m_weights);
        dg::blas1::transfer( dg::create::inv_weights(g),   m_precond);
        m_temp = m_tempx = m_tempy = m_inv_weights;
        m_chi=g.metric();
        m_vol=dg::tensor::volume(m_chi);
        dg::tensor::scal( m_chi, m_vol);
        dg::transfer( dg::create::weights(g), m_weights_wo_vol);
        dg::transfer( dg::evaluate(dg::one, g), m_chi_old);
    }

    ///@copydoc  Elliptic::Elliptic(const Geometry&,norm,direction,value_type)
    void construct( const Geometry& g, norm no = not_normed, direction dir = forward, value_type jfactor = 1.){
=======
        no_=no, jfactor_=jfactor;
        dg::blas2::transfer( dg::create::dx( g, inverse( bcx), inverse(dir)), leftx);
        dg::blas2::transfer( dg::create::dy( g, inverse( bcy), inverse(dir)), lefty);
        dg::blas2::transfer( dg::create::dx( g, bcx, dir), rightx);
        dg::blas2::transfer( dg::create::dy( g, bcy, dir), righty);
        dg::blas2::transfer( dg::create::jumpX( g, bcx),   jumpX);
        dg::blas2::transfer( dg::create::jumpY( g, bcy),   jumpY);

        dg::assign( dg::create::inv_volume(g),    inv_weights_);
        dg::assign( dg::create::volume(g),        weights_);
        dg::assign( dg::create::inv_weights(g),   precond_);
        tempx = tempy = gradx = inv_weights_;
        chi_=g.metric();
        vol_=dg::tensor::volume(chi_);
        dg::tensor::scal( chi_, vol_);
        dg::assign( dg::create::weights(g), weights_wo_vol);
    }

    ///@copydoc  Elliptic::Elliptic(const Geometry&,norm,direction,double)
    void construct( const Geometry& g, norm no = not_normed, direction dir = forward, double jfactor = 1.){
>>>>>>> ac0b35ac
        construct( g, g.bcx(), g.bcy(), no, dir, jfactor);
    }

    /**
     * @brief Change Chi
     *
     * @param chi The new chi (all elements must be >0)
     * @tparam ContainerTypes must be usable with \c container in \ref dispatch
     */
    template<class ContainerType0>
    void set_chi( const ContainerType0& chi)
    {
        dg::blas1::pointwiseDivide( chi, m_chi_old, m_tempx);
        dg::blas1::pointwiseDivide( m_precond, m_tempx, m_precond);
        dg::tensor::scal( m_chi, m_tempx);
        dg::blas1::copy( chi, m_chi_old);
    }

    /**
     * @brief Return the vector missing in the un-normed symmetric matrix
     *
     * i.e. the inverse of the weights() function
     * @return inverse volume form including inverse weights
     */
    const container& inv_weights()const {
        return m_inv_weights;
    }
    /**
     * @brief Return the vector making the matrix symmetric
     *
     * i.e. the volume form
     * @return volume form including weights
     */
    const container& weights()const {
        return m_weights;
    }
    /**
     * @brief Return the default preconditioner to use in conjugate gradient
     *
     * Currently returns the inverse weights without volume elment divided by the current \f$ \chi\f$.
     * This is especially good when \f$ \chi\f$ exhibits large amplitudes or variations
     * @return the inverse of \f$\chi\f$.
     */
    const container& precond()const {
        return m_precond;
    }
    /**
     * @brief Set the currently used jfactor
     *
     * @param new_jfactor The new scale factor for jump terms
     */
    void set_jfactor( value_type new_jfactor) {m_jfactor = new_jfactor;}
    /**
     * @brief Get the currently used jfactor
     *
     * @return  The current scale factor for jump terms
     */
    value_type get_jfactor() const {return m_jfactor;}

    /**
     * @brief Computes the polarisation term
     *
     * @param x left-hand-side
     * @param y result
     * @note memops required:
            - 19 reads + 9 writes
     * @tparam ContainerTypes must be usable with \c container in \ref dispatch
     */
    template<class ContainerType0, class ContainerType1>
    void symv( const ContainerType0& x, ContainerType1& y){
        symv( 1, x, 0, y);
    }
    /**
     * @brief Computes the polarisation term
     *
     * @param alpha a scalar
     * @param x left-hand-side
     * @param beta a scalar
     * @param y result
     * @tparam ContainerTypes must be usable with \c container in \ref dispatch
     */
    template<class ContainerType0, class ContainerType1>
    void symv( value_type alpha, const ContainerType0& x, value_type beta, ContainerType1& y)
    {
        //compute gradient
        dg::blas2::gemv( m_rightx, x, m_tempx); //R_x*f
        dg::blas2::gemv( m_righty, x, m_tempy); //R_y*f

        //multiply with tensor (note the alias)
        dg::tensor::multiply2d(m_chi, m_tempx, m_tempy, m_tempx, m_tempy);

        //now take divergence
        dg::blas2::symv( m_lefty, m_tempy, m_temp);
        dg::blas2::symv( -1., m_leftx, m_tempx, -1., m_temp);

        //add jump terms
        dg::blas2::symv( m_jfactor, m_jumpX, x, 1., m_temp);
        dg::blas2::symv( m_jfactor, m_jumpY, x, 1., m_temp);
        if( m_no == normed)
            dg::blas1::pointwiseDivide( alpha, m_temp, m_vol, beta, y);
        if( m_no == not_normed)//multiply weights without volume
            dg::blas1::pointwiseDot( alpha, m_weights_wo_vol, m_temp, beta, y);
    }

    private:
    bc inverse( bc bound)
    {
        if( bound == DIR) return NEU;
        if( bound == NEU) return DIR;
        if( bound == DIR_NEU) return NEU_DIR;
        if( bound == NEU_DIR) return DIR_NEU;
        return PER;
    }
    direction inverse( direction dir)
    {
        if( dir == forward) return backward;
        if( dir == backward) return forward;
        return centered;
    }
    Matrix m_leftx, m_lefty, m_rightx, m_righty, m_jumpX, m_jumpY;
    container m_weights, m_inv_weights, m_precond, m_weights_wo_vol;
    container m_tempx, m_tempy, m_temp;
    norm m_no;
    SparseTensor<container> m_chi;
    container m_chi_old, m_vol;
    value_type m_jfactor;
};


/**
 * @brief %Operator that acts as a 3d negative elliptic differential operator
 *
 * @ingroup matrixoperators
 *
 * The term discretized is
 * \f[ -\nabla \cdot ( \mathbf b  \mathbf b \cdot \nabla ) \f]
  In general that means
 * \f[
 * \begin{align}
 * v = b^x \partial_x f + b^y\partial_y f + b^z \partial_z f \\
 * -\frac{1}{\sqrt{g}} \left(\partial_x(\sqrt{g} b^x v ) + \partial_y(\sqrt{g}b^y v) + \partial_z(\sqrt{g} b^z v)\right)
 *  \end{align}
 *  \f]
 * is discretized, with \f$ b^i\f$ being the contravariant components of \f$\mathbf b\f$ .
 * @copydoc hide_geometry_matrix_container
 * This class has the \c SelfMadeMatrixTag so it can be used in blas2::symv functions
 * and thus in a conjugate gradient solver.
 * @note The constructors initialize \f$ b^x = b^y = b^z=1\f$
 * @attention Pay attention to the negative sign which is necessary to make the matrix @b positive @b definite
 */
template< class Geometry, class Matrix, class container>
struct GeneralElliptic
{
    /**
     * @brief Construct from Grid
     *
     * @param g The Grid, boundary conditions are taken from here
     * @param no Not normed for elliptic equations, normed else
     * @param dir Direction of the right first derivative
     */
    GeneralElliptic( const Geometry& g, norm no = not_normed, direction dir = forward): GeneralElliptic( g, g.bcx(), g.bcy(), g.bcz(), no, dir){}
    /**
     * @brief Construct from Grid and bc
     *
     * @param g The Grid
     * @param bcx boundary condition in x
     * @param bcy boundary contition in y
     * @param bcz boundary contition in z
     * @param no Not normed for elliptic equations, normed else
     * @param dir Direction of the right first derivative
     */
    GeneralElliptic( const Geometry& g, bc bcx, bc bcy, bc bcz, norm no = not_normed, direction dir = forward):
        leftx ( dg::create::dx( g, inverse( bcx), inverse(dir))),
        lefty ( dg::create::dy( g, inverse( bcy), inverse(dir))),
        leftz ( dg::create::dz( g, inverse( bcz), inverse(dir))),
        rightx( dg::create::dx( g, bcx, dir)),
        righty( dg::create::dy( g, bcy, dir)),
        rightz( dg::create::dz( g, bcz, dir)),
        jumpX ( dg::create::jumpX( g, bcx)),
        jumpY ( dg::create::jumpY( g, bcy)),
        weights_(dg::create::volume(g)), inv_weights_(dg::create::inv_volume(g)), precond_(dg::create::inv_weights(g)),
        xchi( dg::evaluate( one, g) ), ychi( xchi), zchi( xchi),
        xx(xchi), temp0( xx), temp1(temp0),
        no_(no)
    {
        vol_=dg::tensor::volume(g.metric());
    }
    /**
     * @brief Set x-component of \f$ \chi\f$
     *
     * @param chi new x-component
     * @tparam ContainerTypes must be usable with \c container in \ref dispatch
     */
    template<class ContainerType0>
    void set_x( const ContainerType0& chi)
    {
        dg::blas1::copy( chi, xchi);
    }
    /**
     * @brief Set y-component of \f$ \chi\f$
     *
     * @param chi new y-component
     * @tparam ContainerTypes must be usable with \c container in \ref dispatch
     */
    template<class ContainerType0>
    void set_y( const ContainerType0& chi)
    {
        dg::blas1::copy( chi, ychi);
    }
    /**
     * @brief Set z-component of \f$ \chi\f$
     *
     * @param chi new z-component
     * @tparam ContainerTypes must be usable with \c container in \ref dispatch
     */
    template<class ContainerType0>
    void set_z( const ContainerType0& chi)
    {
        dg::blas1::copy( chi, zchi);
    }

    /**
     * @brief Set new components for \f$ \chi\f$
     *
     * @param chi chi[0] is new x-component, chi[1] the new y-component, chi[2] z-component
     * @tparam ContainerTypes must be usable with \c container in \ref dispatch
     */
    template<class ContainerType0>
    void set( const std::vector<ContainerType0>& chi)
    {
        dg::blas1::copy( chi[0], xchi);
        dg::blas1::copy( chi[1], ychi);
        dg::blas1::copy( chi[2], zchi);
    }

    ///@copydoc Elliptic::weights()
    const container& weights()const {return weights_;}
    ///@copydoc Elliptic::inv_weights()
    const container& inv_weights()const {return inv_weights_;}
    /**
     * @brief Returns the preconditioner to use in conjugate gradient
     *
     * In this case inverse weights (without volume element) are returned
     * @return inverse weights
     */
    const container& precond()const {return precond_;}

    ///@copydoc Elliptic::symv()
    template<class ContainerType0, class ContainerType1>
    void symv( const ContainerType0& x, ContainerType1& y)
    {
        //can be faster with blas1::evaluate
        dg::blas2::gemv( rightx, x, temp0); //R_x*x
        dg::blas1::pointwiseDot( 1., xchi, temp0, 0., xx);//Chi_x*R_x*x

        dg::blas2::gemv( righty, x, temp0);//R_y*x
        dg::blas1::pointwiseDot( 1., ychi, temp0, 1., xx);//Chi_y*R_y*x

        dg::blas2::gemv( rightz, x, temp0); // R_z*x
        dg::blas1::pointwiseDot( 1., zchi, temp0, 1., xx);//Chi_z*R_z*x

        dg::blas1::pointwiseDot( vol_, xx, temp0);

        dg::blas1::pointwiseDot( xchi, temp0, temp1);
        dg::blas2::gemv( -1., leftx, temp1, 0., y);

        dg::blas1::pointwiseDot( ychi, temp0, temp1);
        dg::blas2::gemv( -1., lefty, temp1, 1., y);

        dg::blas1::pointwiseDot( zchi, temp0, temp1);
        dg::blas2::gemv( -1., leftz, temp1, 1., y);

        dg::blas2::symv( +1., jumpX, x, 1., y);
        dg::blas2::symv( +1., jumpY, x, 1., y);
        dg::blas1::pointwiseDivide( y, vol_, y);
        if( no_==not_normed)//multiply weights
        {
            dg::blas1::pointwiseDot( y, weights_, y);
        }
    }
    private:
    bc inverse( bc bound)
    {
        if( bound == DIR) return NEU;
        if( bound == NEU) return DIR;
        if( bound == DIR_NEU) return NEU_DIR;
        if( bound == NEU_DIR) return DIR_NEU;
        return PER;
    }
    direction inverse( direction dir)
    {
        if( dir == forward) return backward;
        if( dir == backward) return forward;
        return centered;
    }
    Matrix leftx, lefty, leftz, rightx, righty, rightz, jumpX, jumpY;
    container weights_, inv_weights_, precond_; //contain coeffs for chi multiplication
    container xchi, ychi, zchi, xx, temp0, temp1;
    norm no_;
    container vol_;
};

/**
 * @brief %Operator that acts as a 3d negative elliptic differential operator. Is the symmetric of the GeneralElliptic with
 * 0.5(D_+ + D_-) or vice versa
 *
 * @ingroup matrixoperators
 *
 * The term discretized is
 * \f[ -\nabla \cdot ( \mathbf b  \mathbf b \cdot \nabla ) \f]
  In general that means
 * \f[
 * \begin{align}
 * v = b^x \partial_x f + b^y\partial_y f + b^z \partial_z f \\
 * -\frac{1}{\sqrt{g}} \left(\partial_x(\sqrt{g} b^x v ) + \partial_y(\sqrt{g}b^y v) + \partial_z(\sqrt{g} b^z v)\right)
 *  \end{align}
 *  \f]
 * is discretized, with \f$ b^i\f$ being the contravariant components of \f$\mathbf b\f$ .
 * @copydoc hide_geometry_matrix_container
 * This class has the \c SelfMadeMatrixTag so it can be used in blas2::symv functions
 * and thus in a conjugate gradient solver.
 * @note The constructors initialize \f$ \chi_x = \chi_y = \chi_z=1\f$
 * @attention Pay attention to the negative sign which is necessary to make the matrix @b positive @b definite
 */
template<class Geometry, class Matrix, class container>
struct GeneralEllipticSym
{
    /**
     * @brief Construct from Grid
     *
     * @param g The Grid, boundary conditions are taken from here
     * @param no Not normed for elliptic equations, normed else
     * @param dir Direction of the right first derivative
     */
    GeneralEllipticSym( const Geometry& g, norm no = not_normed, direction dir = forward): GeneralEllipticSym( g, g.bcx(), g.bcy(), g.bcz(), no, dir)
    { }

        /**
     * @brief Construct from Grid and bc
     *
     * @param g The Grid
     * @param bcx boundary condition in x
     * @param bcy boundary contition in y
     * @param bcz boundary contition in z
     * @param no Not normed for elliptic equations, normed else
     * @param dir Direction of the right first derivative
     */
    GeneralEllipticSym( const Geometry& g, bc bcx, bc bcy,bc bcz, norm no = not_normed, direction dir = forward):
        ellipticForward_( g, bcx, bcy, bcz, no, dir), ellipticBackward_(g,bcx,bcy,bcz,no,inverse(dir)),
        temp_( dg::evaluate( one, g) )
    {
    }
    /**
     * @brief Set x-component of \f$ chi\f$
     *
     * @param chi new x-component
     * @tparam ContainerTypes must be usable with \c container in \ref dispatch
     */
    template<class ContainerType0>
    void set_x( const ContainerType0& chi)
    {
        ellipticForward_.set_x( chi);
        ellipticBackward_.set_x( chi);
    }
    /**
     * @brief Set y-component of \f$ chi\f$
     *
     * @param chi new y-component
     * @tparam ContainerTypes must be usable with \c container in \ref dispatch
     */
    template<class ContainerType0>
    void set_y( const ContainerType0& chi)
    {
        ellipticForward_.set_y( chi);
        ellipticBackward_.set_y( chi);
    }
    /**
     * @brief Set z-component of \f$ chi\f$
     *
     * @param chi new z-component
     * @tparam ContainerTypes must be usable with \c container in \ref dispatch
     */
    template<class ContainerType0>
    void set_z( const ContainerType0& chi)
    {
        ellipticForward_.set_z( chi);
        ellipticBackward_.set_z( chi);
    }

    /**
     * @brief Set new components for \f$ chi\f$
     *
     * @param chi chi[0] is new x-component, chi[1] the new y-component, chi[2] z-component
     * @tparam ContainerTypes must be usable with \c container in \ref dispatch
     */
    template<class ContainerType0>
    void set( const std::vector<ContainerType0>& chi)
    {
        ellipticForward_.set( chi);
        ellipticBackward_.set( chi);
    }

    ///@copydoc Elliptic::weights()
    const container& weights()const {return ellipticForward_.weights();}
    ///@copydoc Elliptic::inv_weights()
    const container& inv_weights()const {return ellipticForward_.inv_weights();}
    ///@copydoc GeneralElliptic::precond()
    const container& precond()const {return ellipticForward_.precond();}

    ///@copydoc Elliptic::symv()
    template<class ContainerType0, class ContainerType1>
    void symv( const ContainerType0& x, ContainerType1& y)
    {
        ellipticForward_.symv( x,y);
        ellipticBackward_.symv( x,temp_);
        dg::blas1::axpby( 0.5, temp_, 0.5, y);
    }
    private:
    direction inverse( direction dir)
    {
        if( dir == forward) return backward;
        if( dir == backward) return forward;
        return centered;
    }
    dg::GeneralElliptic<Geometry, Matrix, container> ellipticForward_, ellipticBackward_;
    container temp_;
};

//This class should be reviewed ( better use SparseTensor and maybe merge with Elliptic)
/**
 * @brief %Operator that acts as a 2d negative elliptic differential operator
 *
 * @ingroup matrixoperators
 *
 * The term discretized is
 * \f[ -\nabla \cdot ( \chi \cdot \nabla_\perp ) \f]
 * where \f$\chi\f$ is a symmetric tensor
  In general that means
 * \f[
 * \begin{align}
 * v^x = \chi^{xx} \partial_x f + \chi^{xy}\partial_y f \\
 * v^y = \chi^{yx} \partial_x f + \chi^{yy}\partial_y f \\
 * -\frac{1}{\sqrt{g}} \left(\partial_x(\sqrt{g} v^x ) + \partial_y(\sqrt{g} v^y) \right)
 *  \end{align}
 *  \f]
 * @copydoc hide_geometry_matrix_container
 * This class has the \c SelfMadeMatrixTag so it can be used in blas2::symv functions
 * and thus in a conjugate gradient solver.
 * @note The constructors initialize \f$ \chi = I\f$
 * @attention Pay attention to the negative sign which is necessary to make the matrix @b positive @b definite
 */
template< class Geometry, class Matrix, class container>
struct TensorElliptic
{
    /**
     * @brief Construct from Grid
     * @param g The Grid, boundary conditions are taken from here
     * @param no Not normed for elliptic equations, normed else
     * @param dir Direction of the right first derivative
     */
    TensorElliptic( const Geometry& g, norm no = not_normed, direction dir = forward):
        TensorElliptic( g, g.bcx(), g.bcy(), no, dir)
    {
    }
    /**
     * @brief Construct from Grid and bc
     * @param g The Grid
     * @param bcx boundary condition in x
     * @param bcy boundary contition in y
     * @param no Not normed for elliptic equations, normed else
     * @param dir Direction of the right first derivative
     */
    TensorElliptic( const Geometry& g, bc bcx, bc bcy, norm no = not_normed, direction dir = forward):
        no_(no), g_(g)
    {
        construct( g, bcx, bcy, dir);
    }

    /**
     * @brief Set new components for \f$ chi\f$
     *
     * @param chiXX The new xx component
     * @param chiXY The new xy component
     * @param chiYY The new yy component
     * @note Components need to be already transformed into the current coordinate system
     * @tparam ContainerTypes must be usable with \c container in \ref dispatch
     */
    template<class ContainerType0, class ContainerType1, class ContainerType2>
    void set( const ContainerType0& chiXX, const ContainerType1& chiXY, const ContainerType2& chiYY)
    {
        dg::blas1::pointwiseDot( vol_, chiXX, chixx_);
        dg::blas1::pointwiseDot( vol_, chiXY, chixy_);
        dg::blas1::pointwiseDot( vol_, chiYY, chiyy_);
    }

    /**
     * @brief Transform components to the current coordinate system
     * @tparam ChiRR Functor class in Cartesian coordinates R, Z that will be transformed to the curvilinear coordinates given by \c Geometry
     */
    template<class ChiRR, class ChiRZ, class ChiZZ>
    void transform_and_set( const ChiRR& chiRR, const ChiRZ& chiRZ, const ChiZZ& chiZZ)
    {
        get_host_vector<Geometry> chiXX, chiXY, chiYY;
        dg::pushForwardPerp( chiRR, chiRZ, chiZZ, chiXX, chiXY, chiYY, g_.get());
        dg::assign( chiXX, chixx_);
        dg::assign( chiXY, chixy_);
        dg::assign( chiYY, chiyy_);
        set( chixx_, chixy_, chiyy_);
    }

    ///@copydoc Elliptic::weights()
    const container& weights()const {return weights_;}
    ///@copydoc Elliptic::inv_weights()
    const container& inv_weights()const {return inv_weights_;}
    ///@copydoc GeneralElliptic::precond()
    const container& precond()const {return precond_;}

    ///@copydoc Elliptic::symv()
    template<class ContainerType0, class ContainerType1>
    void symv( const ContainerType0& x, ContainerType1& y)
    {
        //compute gradient
        dg::blas2::gemv( rightx, x, tempx_); //R_x*f
        dg::blas2::gemv( righty, x, tempy_); //R_y*f

        //multiply with chi
        dg::blas1::pointwiseDot( 1., chixx_, tempx_, 1., chixy_, tempy_, 0., gradx_);
        dg::blas1::pointwiseDot( 1., chixy_, tempx_, 1., chiyy_, tempy_, 0., tempy_);

        //now take divergence
        dg::blas2::gemv( -1., leftx, gradx_, 0., y);
        dg::blas2::gemv( -1., lefty, tempy_, 1., y);

        //add jump terms
        dg::blas2::symv( +1., jumpX, x, 1., y);
        dg::blas2::symv( +1., jumpY, x, 1., y);
        if( no_ == normed)
            dg::blas1::pointwiseDivide( y, vol_,y);
        if( no_ == not_normed)//multiply weights without volume
            dg::blas2::symv( weights_wo_vol, y, y);
    }
    private:
    void construct( const Geometry& g, bc bcx, bc bcy, direction dir)
    {
        dg::blas2::transfer( dg::create::dx( g, inverse( bcx), inverse(dir)), leftx);
        dg::blas2::transfer( dg::create::dy( g, inverse( bcy), inverse(dir)), lefty);
        dg::blas2::transfer( dg::create::dx( g, bcx, dir), rightx);
        dg::blas2::transfer( dg::create::dy( g, bcy, dir), righty);
        dg::blas2::transfer( dg::create::jumpX( g, bcx),   jumpX);
        dg::blas2::transfer( dg::create::jumpY( g, bcy),   jumpY);
        dg::assign( dg::create::volume(g),        weights_);
        dg::assign( dg::create::inv_volume(g),    inv_weights_);
        dg::assign( dg::create::inv_weights(g),   precond_); //weights are better preconditioners than volume
        dg::assign( dg::evaluate( dg::one, g),    chixx_);
        dg::assign( dg::evaluate( dg::zero,g),    chixy_);
        dg::assign( dg::evaluate( dg::one, g),    chiyy_);
        tempx_ = tempy_ = gradx_ = chixx_;
        dg::assign( dg::create::weights(g), weights_wo_vol);

        vol_=dg::tensor::volume(g.metric());
        dg::blas1::pointwiseDot( vol_, chixx_, chixx_);
        dg::blas1::pointwiseDot( vol_, chixy_, chixy_);
        dg::blas1::pointwiseDot( vol_, chiyy_, chiyy_);
    }
    bc inverse( bc bound)
    {
        if( bound == DIR) return NEU;
        if( bound == NEU) return DIR;
        if( bound == DIR_NEU) return NEU_DIR;
        if( bound == NEU_DIR) return DIR_NEU;
        return PER;
    }
    direction inverse( direction dir)
    {
        if( dir == forward) return backward;
        if( dir == backward) return forward;
        return centered;
    }
    Matrix leftx, lefty, rightx, righty, jumpX, jumpY;
    container weights_, inv_weights_, weights_wo_vol, precond_; //contain coeffs for chi multiplication
    container chixx_, chixy_, chiyy_, tempx_, tempy_, gradx_;
    container vol_;
    norm no_;
    ClonePtr<Geometry> g_;
};

/**
 * @brief %Operator that acts as a 3d negative elliptic differential operator
 *
 * @ingroup matrixoperators
 *
 * The term discretized is \f[ -\nabla \cdot ( \mathbf \chi\cdot \nabla ) \f]
 * where \f$ \mathbf \chi \f$ is a positive semi-definit tensor.
 * In general coordinates that means
 * \f[ -\frac{1}{\sqrt{g}}\left(
 * \partial_x\left(\sqrt{g}\left(\chi^{xx}\partial_x + \chi^{xy}\partial_y + \chi^{xz}\partial_z \right)\right)
 + \partial_y\left(\sqrt{g}\left(\chi^{yx}\partial_x + \chi^{yy}\partial_y + \chi^{yz}\partial_z \right)\right)
 + \partial_z\left(\sqrt{g}\left(\chi^{zx}\partial_x + \chi^{zy}\partial_y + \chi^{zz}\partial_z \right)\right)
 \right)\f]
 is discretized. Note that the local discontinuous Galerkin discretization adds so-called
 jump terms
 \f[ D^\dagger \chi D + \alpha J \f]
 where \f$\alpha\f$  is a scale factor ( = jfactor), \f$ D \f$ contains the discretizations of the above derivatives, and \f$ J\f$ is a self-adjoint matrix.
 (The symmetric part of \f$J\f$ is added @b before the volume element is divided). The adjoint of a matrix is defined with respect to the volume element including dG weights.
 Usually the default \f$ \alpha=1 \f$ is a good choice.
 However, in some cases, e.g. when \f$ \chi \f$ exhibits very large variations
 \f$ \alpha=0.1\f$ or \f$ \alpha=0.01\f$ might be better values.
 In a time dependent problem the value of \f$\alpha\f$ determines the
 numerical diffusion, i.e. for too low values numerical oscillations may appear.
 Also note that a forward discretization has more diffusion than a centered discretization.

 The following code snippet demonstrates the use of \c Elliptic in an inversion problem
 * @snippet elliptic3d_b.cu invert
 * @copydoc hide_geometry_matrix_container
 * This class has the \c SelfMadeMatrixTag so it can be used in \c blas2::symv functions
 * and thus in a conjugate gradient solver.
 * @note The constructors initialize \f$ \chi=1\f$ so that a negative laplacian operator
 * results
 * @note the jump term \f$ \alpha J\f$  adds artificial numerical diffusion as discussed above
 * @attention Pay attention to the negative sign which is necessary to make the matrix @b positive @b definite
 *
 */
template <class Geometry, class Matrix, class container>
class Elliptic3d
{
    public:
    using value_type = get_value_type<container>;
    ///@brief empty object ( no memory allocation, call \c construct before using the object)
    Elliptic3d(){}
    /**
     * @brief Construct from Grid
     *
     * @param g The Grid, boundary conditions are taken from here
     * @param no Not normed for elliptic equations, normed else
     * @param dir Direction of the right first derivative

     * @param jfactor (\f$ = \alpha \f$ ) scale jump terms (1 is a good value but in some cases 0.1 or 0.01 might be better)
     * @note chi is assumed 1 per default
     */
    Elliptic3d( const Geometry& g, norm no = not_normed, direction dir = forward, value_type jfactor=1.)
    {
        construct( g, g.bcx(), g.bcy(), g.bcz(), no, dir, jfactor);
    }

    ///@copydoc Elliptic3d::construct()
    Elliptic3d( const Geometry& g, bc bcx, bc bcy, bc bcz, norm no = not_normed, direction dir = forward, value_type jfactor=1.)
    {
        construct( g, bcx, bcy, no, dir, jfactor);
    }

    /**
     * @brief Construct from grid and boundary conditions
     * @param g The Grid
     * @param bcx boundary condition in x
     * @param bcy boundary contition in y
     * @param bcz boundary contition in z
     * @param no Not normed for elliptic equations, normed else
     * @param dir Direction of the right first derivative (i.e. forward, backward or centered)
     * @param jfactor scale jump terms (1 is a good value but in some cases 0.1 or 0.01 might be better)
     */
    void construct( const Geometry& g, bc bcx, bc bcy, bc bcz, norm no = not_normed, direction dir = forward, value_type jfactor = 1.)
    {
        m_no=no, m_jfactor=jfactor;
        dg::blas2::transfer( dg::create::dx( g, inverse( bcx), inverse(dir)), m_leftx);
        dg::blas2::transfer( dg::create::dy( g, inverse( bcy), inverse(dir)), m_lefty);
        dg::blas2::transfer( dg::create::dz( g, inverse( bcz), inverse(dir)), m_leftz);
        dg::blas2::transfer( dg::create::dx( g, bcx, dir), m_rightx);
        dg::blas2::transfer( dg::create::dy( g, bcy, dir), m_righty);
        dg::blas2::transfer( dg::create::dz( g, bcz, dir), m_rightz);
        dg::blas2::transfer( dg::create::jumpX( g, bcx),   m_jumpX);
        dg::blas2::transfer( dg::create::jumpY( g, bcy),   m_jumpY);

        dg::blas1::transfer( dg::create::inv_volume(g),    m_inv_weights);
        dg::blas1::transfer( dg::create::volume(g),        m_weights);
        dg::blas1::transfer( dg::create::inv_weights(g),   m_precond);
        m_temp = m_tempx = m_tempy = m_tempz = m_inv_weights;
        m_chi=g.metric();
        m_vol=dg::tensor::volume(m_chi);
        dg::tensor::scal( m_chi, m_vol);
        dg::transfer( dg::create::weights(g), m_weights_wo_vol);
    }

    ///@copydoc  Elliptic3d::Elliptic3d(const Geometry&,norm,direction,value_type)
    void construct( const Geometry& g, norm no = not_normed, direction dir = forward, value_type jfactor = 1.){
        construct( g, g.bcx(), g.bcy(), g.bcz(), no, dir, jfactor);
    }

    SparseTensor<container>& chi(){ return m_chi;}
    const SparseTensor<container>& chi()const { return m_chi;}

    /**
     * @brief Return the vector missing in the un-normed symmetric matrix
     *
     * i.e. the inverse of the weights() function
     * @return inverse volume form including inverse weights
     */
    const container& inv_weights()const {
        return m_inv_weights;
    }
    /**
     * @brief Return the vector making the matrix symmetric
     *
     * i.e. the volume form
     * @return volume form including weights
     */
    const container& weights()const {
        return m_weights;
    }
    /**
     * @brief Return the default preconditioner to use in conjugate gradient
     *
     * Currently returns the inverse weights without volume elment divided by the current \f$ \chi\f$.
     * This is especially good when \f$ \chi\f$ exhibits large amplitudes or variations
     * @return the inverse of \f$\chi\f$.
     */
    const container& precond()const {
        return m_precond;
    }
    /**
     * @brief Set the currently used jfactor
     *
     * @param new_jfactor The new scale factor for jump terms
     */
    void set_jfactor( value_type new_jfactor) {m_jfactor = new_jfactor;}
    /**
     * @brief Get the currently used jfactor
     *
     * @return  The current scale factor for jump terms
     */
    value_type get_jfactor() const {return m_jfactor;}

    /**
     * @brief Computes the polarisation term
     *
     * @param x left-hand-side
     * @param y result
     * @note memops required:
            - 19 reads + 9 writes
     * @tparam ContainerTypes must be usable with \c container in \ref dispatch
     */
    template<class ContainerType0, class ContainerType1>
    void symv( const ContainerType0& x, ContainerType1& y){
        symv( 1, x, 0, y);
    }
    /**
     * @brief Computes the polarisation term
     *
     * @param alpha a scalar
     * @param x left-hand-side
     * @param beta a scalar
     * @param y result
     * @tparam ContainerTypes must be usable with \c container in \ref dispatch
     */
    template<class ContainerType0, class ContainerType1>
    void symv( value_type alpha, const ContainerType0& x, value_type beta, ContainerType1& y)
    {
        //compute gradient
        dg::blas2::gemv( m_rightx, x, m_tempx); //R_x*f
        dg::blas2::gemv( m_righty, x, m_tempy); //R_y*f
        dg::blas2::gemv( m_rightz, x, m_tempz); //R_z*f

        //multiply with tensor (note the alias)
        dg::tensor::multiply3d(m_chi, m_tempx, m_tempy, m_tempz, m_tempx, m_tempy, m_tempz);

        //now take divergence
        dg::blas2::symv( -1., m_leftz, m_tempz, 0., m_temp);
        dg::blas2::symv( -1., m_lefty, m_tempy, 1., m_temp);
        dg::blas2::symv( -1., m_leftx, m_tempx, 1., m_temp);

        //add jump terms
        dg::blas2::symv( m_jfactor, m_jumpX, x, 1., m_temp);
        dg::blas2::symv( m_jfactor, m_jumpY, x, 1., m_temp);
        if( m_no == normed)
            dg::blas1::pointwiseDivide( alpha, m_temp, m_vol, beta, y);
        if( m_no == not_normed)//multiply weights without volume
            dg::blas1::pointwiseDot( alpha, m_weights_wo_vol, m_temp, beta, y);
    }

    private:
    bc inverse( bc bound)
    {
        if( bound == DIR) return NEU;
        if( bound == NEU) return DIR;
        if( bound == DIR_NEU) return NEU_DIR;
        if( bound == NEU_DIR) return DIR_NEU;
        return PER;
    }
    direction inverse( direction dir)
    {
        if( dir == forward) return backward;
        if( dir == backward) return forward;
        return centered;
    }
    Matrix m_leftx, m_lefty, m_leftz, m_rightx, m_righty, m_rightz, m_jumpX, m_jumpY;
    container m_weights, m_inv_weights, m_precond, m_weights_wo_vol;
    container m_tempx, m_tempy, m_tempz, m_temp;
    norm m_no;
    SparseTensor<container> m_chi;
    container m_vol;
    value_type m_jfactor;
};
///@cond
template< class G, class M, class V>
struct TensorTraits< Elliptic<G, M, V> >
{
    using value_type      = get_value_type<V>;
    using tensor_category = SelfMadeMatrixTag;
};

template< class G, class M, class V>
struct TensorTraits< GeneralElliptic<G, M, V> >
{
    using value_type      = get_value_type<V>;
    using tensor_category = SelfMadeMatrixTag;
};
template< class G, class M, class V>
struct TensorTraits< GeneralEllipticSym<G, M, V> >
{
    using value_type      = get_value_type<V>;
    using tensor_category = SelfMadeMatrixTag;
};
template< class G, class M, class V>
struct TensorTraits< TensorElliptic<G, M, V> >
{
    using value_type      = get_value_type<V>;
    using tensor_category = SelfMadeMatrixTag;
};
template< class G, class M, class V>
struct TensorTraits< Elliptic3d<G, M, V> >
{
    using value_type      = get_value_type<V>;
    using tensor_category = SelfMadeMatrixTag;
};
///@endcond

} //namespace dg<|MERGE_RESOLUTION|>--- conflicted
+++ resolved
@@ -92,7 +92,6 @@
      */
     void construct( const Geometry& g, bc bcx, bc bcy, norm no = not_normed, direction dir = forward, value_type jfactor = 1.)
     {
-<<<<<<< HEAD
         m_no=no, m_jfactor=jfactor;
         dg::blas2::transfer( dg::create::dx( g, inverse( bcx), inverse(dir)), m_leftx);
         dg::blas2::transfer( dg::create::dy( g, inverse( bcy), inverse(dir)), m_lefty);
@@ -101,41 +100,19 @@
         dg::blas2::transfer( dg::create::jumpX( g, bcx),   m_jumpX);
         dg::blas2::transfer( dg::create::jumpY( g, bcy),   m_jumpY);
 
-        dg::blas1::transfer( dg::create::inv_volume(g),    m_inv_weights);
-        dg::blas1::transfer( dg::create::volume(g),        m_weights);
-        dg::blas1::transfer( dg::create::inv_weights(g),   m_precond);
+        dg::assign( dg::create::inv_volume(g),    m_inv_weights);
+        dg::assign( dg::create::volume(g),        m_weights);
+        dg::assign( dg::create::inv_weights(g),   m_precond);
         m_temp = m_tempx = m_tempy = m_inv_weights;
         m_chi=g.metric();
         m_vol=dg::tensor::volume(m_chi);
         dg::tensor::scal( m_chi, m_vol);
-        dg::transfer( dg::create::weights(g), m_weights_wo_vol);
-        dg::transfer( dg::evaluate(dg::one, g), m_chi_old);
+        dg::assign( dg::create::weights(g), m_weights_wo_vol);
+        dg::assign( dg::evaluate(dg::one, g), m_chi_old);
     }
 
     ///@copydoc  Elliptic::Elliptic(const Geometry&,norm,direction,value_type)
     void construct( const Geometry& g, norm no = not_normed, direction dir = forward, value_type jfactor = 1.){
-=======
-        no_=no, jfactor_=jfactor;
-        dg::blas2::transfer( dg::create::dx( g, inverse( bcx), inverse(dir)), leftx);
-        dg::blas2::transfer( dg::create::dy( g, inverse( bcy), inverse(dir)), lefty);
-        dg::blas2::transfer( dg::create::dx( g, bcx, dir), rightx);
-        dg::blas2::transfer( dg::create::dy( g, bcy, dir), righty);
-        dg::blas2::transfer( dg::create::jumpX( g, bcx),   jumpX);
-        dg::blas2::transfer( dg::create::jumpY( g, bcy),   jumpY);
-
-        dg::assign( dg::create::inv_volume(g),    inv_weights_);
-        dg::assign( dg::create::volume(g),        weights_);
-        dg::assign( dg::create::inv_weights(g),   precond_);
-        tempx = tempy = gradx = inv_weights_;
-        chi_=g.metric();
-        vol_=dg::tensor::volume(chi_);
-        dg::tensor::scal( chi_, vol_);
-        dg::assign( dg::create::weights(g), weights_wo_vol);
-    }
-
-    ///@copydoc  Elliptic::Elliptic(const Geometry&,norm,direction,double)
-    void construct( const Geometry& g, norm no = not_normed, direction dir = forward, double jfactor = 1.){
->>>>>>> ac0b35ac
         construct( g, g.bcx(), g.bcy(), no, dir, jfactor);
     }
 
@@ -808,14 +785,14 @@
         dg::blas2::transfer( dg::create::jumpX( g, bcx),   m_jumpX);
         dg::blas2::transfer( dg::create::jumpY( g, bcy),   m_jumpY);
 
-        dg::blas1::transfer( dg::create::inv_volume(g),    m_inv_weights);
-        dg::blas1::transfer( dg::create::volume(g),        m_weights);
-        dg::blas1::transfer( dg::create::inv_weights(g),   m_precond);
+        dg::assign( dg::create::inv_volume(g),    m_inv_weights);
+        dg::assign( dg::create::volume(g),        m_weights);
+        dg::assign( dg::create::inv_weights(g),   m_precond);
         m_temp = m_tempx = m_tempy = m_tempz = m_inv_weights;
         m_chi=g.metric();
         m_vol=dg::tensor::volume(m_chi);
         dg::tensor::scal( m_chi, m_vol);
-        dg::transfer( dg::create::weights(g), m_weights_wo_vol);
+        dg::assign( dg::create::weights(g), m_weights_wo_vol);
     }
 
     ///@copydoc  Elliptic3d::Elliptic3d(const Geometry&,norm,direction,value_type)
