--- conflicted
+++ resolved
@@ -126,20 +126,11 @@
         dg::blas2::transfer( dg::create::interpolationT( g_coarse, g_fine), QT_);
         dg::blas2::transfer( dg::create::projection( g_coarse, g_fine), P_);
 
-<<<<<<< HEAD
-        dg::blas1::transfer( dg::evaluate( dg::one, g_fine), temp1_);
-        dg::blas1::transfer( dg::evaluate( dg::one, g_fine), temp2_);
-        dg::blas1::transfer( dg::create::weights( g_coarse), weights_);
-        dg::blas1::transfer( dg::create::inv_weights( g_coarse), inv_weights_);
-        vol_ = dg::tensor::volume( g_fine.metric());
-=======
         dg::assign( dg::evaluate( dg::one, g_fine), temp1_);
         dg::assign( dg::evaluate( dg::one, g_fine), temp2_);
         dg::assign( dg::create::weights( g_coarse), weights_);
         dg::assign( dg::create::inv_weights( g_coarse), inv_weights_);
-        inv_vol_ = vol_ = dg::tensor::volume( g_fine.metric());
-        dg::tensor::invert( inv_vol_);
->>>>>>> ac0b35ac
+        vol_ = dg::tensor::volume( g_fine.metric());
 
     }
     norm no_;
