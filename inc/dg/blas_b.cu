--- conflicted
+++ resolved
@@ -8,11 +8,7 @@
 #include "blas.h"
 #include "backend/derivatives.h"
 #include "backend/evaluation.cuh"
-<<<<<<< HEAD
 #include "backend/fast_interpolation.h"
-=======
-#include "backend/projection.cuh"
->>>>>>> 6a6cb3a2
 
 const double lx = 2.*M_PI;
 const double ly = 2.*M_PI;
@@ -36,11 +32,7 @@
     std::cout << "Type n, Nx, Ny and Nz ( Nx and Ny shall be multiples of 2)\n";
     std::cin >> n >> Nx >> Ny >> Nz;
     dg::Grid3d grid(      0., lx, 0, ly, 0, ly, n, Nx, Ny, Nz);
-<<<<<<< HEAD
     dg::Grid3d grid_half = grid; grid_half.multiplyCellNumbers(0.5, 0.5);
-=======
-    dg::Grid3d grid_half( 0., lx, 0, ly, 0, ly, n, Nx/2, Ny/2, Nz);
->>>>>>> 6a6cb3a2
     Vector w2d;
     dg::blas1::transfer( dg::create::weights(grid), w2d);
 
@@ -101,7 +93,6 @@
         dg::blas2::symv( M, x, y);
     t.toc();
     std::cout<<"jump X took                      "<<t.diff()/multi<<"s\t"<<gbytes*multi/t.diff()<<"GB/s\n";
-<<<<<<< HEAD
     Vector x_half = dg::evaluate( dg::zero, grid_half);
     t.tic();
     for( int i=0; i<multi; i++)
@@ -113,16 +104,6 @@
         dg::blas2::gemv( project, x, x_half);
     t.toc();
     std::cout<<"Projection full to half grid     "<<t.diff()/multi<<"s\t"<<gbytes*multi/t.diff()<<"GB/s\n";
-=======
-    //IMatrix inter; 
-    //dg::blas2::transfer(dg::create::interpolation( grid, grid_half), inter);
-    //Vector x_half = dg::evaluate( dg::zero, grid_half);
-    //t.tic();
-    //for( int i=0; i<multi; i++)
-    //    dg::blas2::gemv( inter, x_half, x);
-    //t.toc();
-    //std::cout<<"Interpolation on original grid  "<<t.diff()/multi<<"s\t"<<gbytes*multi/t.diff()<<"GB/s\n";
->>>>>>> 6a6cb3a2
     
 
     t.tic();
