--- conflicted
+++ resolved
@@ -19,16 +19,8 @@
     double gbytes=(double)grid.size()*sizeof(double)/1e9;
 
     Vector w2d;
-<<<<<<< HEAD
-    dg::blas1::transfer( dg::create::weights(grid), w2d);
+    dg::assign( dg::create::weights(grid), w2d);
     Vector v_x = dg::evaluate( dg::CONSTANT(2), grid), w_x(v_x);
-=======
-    dg::assign( dg::create::weights(grid), w2d);
-    dg::SparseTensor<Vector> g(3);
-    g.idx(0,0) = 0, g.idx(0,1) = g.idx(1,0) = 1, g.idx(1,1) = 2;
-    g.values()[0] = g.values()[1] = g.values()[2] = w2d;
-    Vector v_x = dg::evaluate( dg::CONSTANT(2), grid), w_x(v_x), temp(v_x);
->>>>>>> ac0b35ac
     Vector v_y = dg::evaluate( dg::CONSTANT(5), grid), w_y(v_y);
     dg::SparseTensor<Vector> g(grid);
     int multi=20;
