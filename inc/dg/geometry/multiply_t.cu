--- conflicted
+++ resolved
@@ -80,11 +80,7 @@
     std::cout << "Determinant of T: "<<dg::tensor::determinant(t).value()[0]<<" (320)\n";
     std::cout << "Perp Determinant of T: "<<dg::tensor::determinant(t.perp()).value()[0]<<" (-32)\n";
     std::swap(t.idx(2,1), t.idx(2,0));
-<<<<<<< HEAD
-    t.value(0) = five;
-=======
     t.values()[0] = five;
->>>>>>> d61b0f18
     t.idx(1,1) = 0;
     t.idx(2,2) = 0;
     std::cout<<"Make a LDL^T decomposition\n";
