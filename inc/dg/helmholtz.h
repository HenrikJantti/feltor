#pragma once

#include <cassert>

#include "blas.h"
#include "elliptic.h"

/*!@file
 *
 * @brief contains Helmholtz and Maxwell operators
 */
namespace dg{

/**
 * @brief Matrix class that represents a Helmholtz-type operator
 *
 * @ingroup matrixoperators
 *
 * Unnormed discretization of \f[ (\chi+\alpha\Delta) \f]
 * where \f$ \chi\f$ is a function and \f$\alpha\f$ a scalar.
 * Can be used by the Invert class. The following example shows how the class can be used to act as a \c Helmholtz2 operator:
 @snippet helmholtzg2_b.cu doxygen
 * @copydoc hide_geometry_matrix_container
 * @attention The Laplacian in this formula is positive as opposed to the negative sign in the \c Elliptic operator
 */
template< class Geometry, class Matrix, class container>
struct Helmholtz
{
    ///@brief empty object ( no memory allocation)
    Helmholtz() {}
    /**
     * @brief Construct \c Helmholtz operator
     *
     * @param g The grid to use (boundary conditions are taken from there)
     * @param alpha Scalar in the above formula
     * @param dir Direction of the Laplace operator
     * @param jfactor The jfactor used in the Laplace operator (probably 1 is always the best factor but one never knows...)
     * @note The default value of \f$\chi\f$ is one. \c Helmholtz is never normed
     */
    Helmholtz( const Geometry& g, double alpha = 1., direction dir = dg::forward, double jfactor=1.)
    {
        construct( g, alpha, dir, jfactor);
    }
    /**
     * @brief Construct \c Helmholtz operator
     *
     * @param g The grid to use
     * @param bcx boundary condition in x
     * @param bcy boundary contition in y
     * @param alpha Scalar in the above formula
     * @param dir Direction of the Laplace operator
     * @param jfactor The jfactor used in the Laplace operator (probably 1 is always the best factor but one never knows...)
     * @note The default value of \f$\chi\f$ is one
     */
    Helmholtz( const Geometry& g, bc bcx, bc bcy, double alpha = 1., direction dir = dg::forward, double jfactor=1.)
    {
        construct( g, bcx, bcy, alpha, dir, jfactor);
    }
    ///@copydoc Helmholtz::Helmholtz(const Geometry&,bc,bc,double,direction,double)
    void construct( const Geometry& g, bc bcx, bc bcy, double alpha = 1, direction dir = dg::forward, double jfactor = 1.)
    {
        laplaceM_.construct( g, bcx, bcy, dg::normed, dir, jfactor);
        dg::blas1::transfer( dg::evaluate( dg::one, g), temp_);
        alpha_ = alpha;
    }
    ///@copydoc Helmholtz::Helmholtz(const Geometry&,double,direction,double)
    void construct( const Geometry& g, double alpha = 1, direction dir = dg::forward, double jfactor = 1.)
    {
        laplaceM_.construct( g, dg::normed, dir, jfactor);
        dg::blas1::transfer( dg::evaluate( dg::one, g), temp_);
        alpha_ = alpha;
    }
    /**
     * @brief apply operator
     *
     * Computes
     * \f[ y = W( 1 + \alpha\Delta) x \f] to make the matrix symmetric
     * @param x lhs (is constant up to changes in ghost cells)
     * @param y rhs contains solution
     * @note Takes care of sign in laplaceM and thus multiplies by -alpha
     */
    void symv( const container& x, container& y)
    {
        if( alpha_ != 0)
            blas2::symv( laplaceM_, x, y);
        if( chi_.isSet())
            dg::blas1::pointwiseDot( 1., chi_.value(), x, -alpha_, y);
        else
            blas1::axpby( 1., x, -alpha_, y);
        blas2::symv(laplaceM_.weights(), y, y);

    }
    ///@copydoc Elliptic::weights()const
    const container& weights()const {return laplaceM_.weights();}
    ///@copydoc Elliptic::inv_weights()const
    const container& inv_weights()const {return laplaceM_.inv_weights();}
    /**
     * @brief Preconditioner to use in conjugate gradient solvers
     *
     * @return inverse weights without volume
     */
    const container& precond()const {return laplaceM_.precond();}
    /**
     * @brief Change alpha
     *
     * @return reference to alpha
     */
    double& alpha( ){  return alpha_;}
    /**
     * @brief Access alpha
     *
     * @return alpha
     */
    double alpha( ) const  {return alpha_;}
    /**
     * @brief Set Chi in the above formula
     *
     * @param chi new container
     */
    void set_chi( const container& chi) {chi_.value()=chi;}
    /**
     * @brief Sets chi back to one
     */
    void reset_chi(){chi_.clear();}
    /**
     * @brief Access chi
     *
     * @return chi
     */
    const SparseElement<container>& chi() const{return chi_;}
  private:
    Elliptic<Geometry, Matrix, container> laplaceM_;
    container temp_;
    SparseElement<container> chi_;
    double alpha_;
};

/**
 * @brief Matrix class that represents a more general Helmholtz-type operator
 *
 * @ingroup matrixoperators
 *
 * Unnormed discretization of
 * \f[ \left[ \chi +2 \alpha\Delta +  \alpha^2\Delta \left(\chi^{-1}\Delta \right)\right] \f]
 * where \f$ \chi\f$ is a function and \f$\alpha\f$ a scalar.
 * Can be used by the Invert class
 * @copydoc hide_geometry_matrix_container
 * @attention The Laplacian in this formula is positive as opposed to the negative sign in the \c Elliptic operator
 * @attention It is MUCH better to solve the normal \c Helmholtz operator twice,
 * consecutively, than solving the \c Helmholtz2 operator once. The following code snippet shows how to do it:
 @snippet helmholtzg2_b.cu doxygen
 */
template< class Geometry, class Matrix, class container>
struct Helmholtz2
{
    ///@brief empty object ( no memory allocation)
    Helmholtz2() {}
    /**
     * @brief Construct \c Helmholtz2 operator
     *
     * @param g The grid to use
     * @param alpha Scalar in the above formula
     * @param dir Direction of the Laplace operator
     * @param jfactor The jfactor used in the Laplace operator (probably 1 is always the best factor but one never knows...)
     * @note The default value of \f$\chi\f$ is one
     */
<<<<<<< HEAD
    Helmholtz2( const Geometry& g, double alpha = 1., direction dir = dg::forward, double jfactor=1.):
        laplaceM_(g, normed, dir, jfactor),
        temp1_(dg::evaluate(dg::one, g)),temp2_(temp1_), chi_(temp1_),
        alpha_(alpha)
    {
=======
    Helmholtz2( const Geometry& g, double alpha = 1., direction dir = dg::forward, double jfactor=1.)
    { 
        construct( g, alpha, dir, jfactor);
>>>>>>> 8335f6ad
    }
    /**
     * @brief Construct \c Helmholtz2 operator
     *
     * @param g The grid to use
     * @param bcx boundary condition in x
     * @param bcy boundary contition in y
     * @param alpha Scalar in the above formula
     * @param dir Direction of the Laplace operator
     * @param jfactor The jfactor used in the Laplace operator (probably 1 is always the best factor but one never knows...)
     * @note The default value of \f$\chi\f$ is one
     */
<<<<<<< HEAD
    Helmholtz2( const Geometry& g, bc bcx, bc bcy, double alpha = 1., direction dir = dg::forward, double jfactor=1.):
        laplaceM_(g, bcx,bcy,normed, dir, jfactor),
        temp1_(dg::evaluate(dg::one, g)), temp2_(temp1_),chi_(temp1_),
        alpha_(alpha)
    {
=======
    Helmholtz2( const Geometry& g, bc bcx, bc bcy, double alpha = 1., direction dir = dg::forward, double jfactor=1.)
    { 
              construct( g, bcx, bcy, alpha, dir, jfactor);
>>>>>>> 8335f6ad
    }
    ///@copydoc Helmholtz::Helmholtz2(const Geometry&,bc,bc,double,direction,double)
    void construct( const Geometry& g, bc bcx, bc bcy, double alpha = 1, direction dir = dg::forward, double jfactor = 1.) 
    {
        laplaceM_.construct( g, bcx, bcy, dg::normed, dir, jfactor);
        dg::blas1::transfer( dg::evaluate( dg::one, g), temp1_);
	dg::blas1::transfer( dg::evaluate( dg::one, g), temp2_);
        alpha_ = alpha; 
    }
    ///@copydoc Helmholtz::Helmholtz2(const Geometry&,double,direction,double)
    void construct( const Geometry& g, double alpha = 1, direction dir = dg::forward, double jfactor = 1.) 
    {
        laplaceM_.construct( g, dg::normed, dir, jfactor);
        dg::blas1::transfer( dg::evaluate( dg::one, g), temp1_);
	dg::blas1::transfer( dg::evaluate( dg::one, g), temp2_);
        alpha_ = alpha; 
    }    
    /**
     * @brief apply operator
     *
     * Computes
     * \f[ y = W\left[ \chi +2 \alpha\Delta +  \alpha^2\Delta \left(\chi^{-1}\Delta \right)\right] x \f] to make the matrix symmetric
     * @param x lhs (is constant up to changes in ghost cells)
     * @param y rhs contains solution
     * @note Takes care of sign in laplaceM and thus multiplies by -alpha
     */
    void symv(const container& x, container& y)
    {
        if( alpha_ != 0)
        {
            blas2::symv( laplaceM_, x, temp1_); // temp1_ = -nabla_perp^2 x
            tensor::pointwiseDivide(temp1_, chi_, y); //temp2_ = (chi^-1)*W*nabla_perp^2 x
            blas2::symv( laplaceM_, y, temp2_);//temp2_ = nabla_perp^2 *(chi^-1)*nabla_perp^2 x
        }
        tensor::pointwiseDot( chi_, x, y); //y = chi*x
        blas1::axpby( 1., y, -2.*alpha_, temp1_, y);
        blas1::axpby( alpha_*alpha_, temp2_, 1., y, y);
        blas2::symv( laplaceM_.weights(), y, y);//Helmholtz is never normed
    }
    ///@copydoc Elliptic::weights()const
    const container& weights()const {return laplaceM_.weights();}
    ///@copydoc Elliptic::inv_weights()const
    const container& inv_weights()const {return laplaceM_.inv_weights();}
    /**
     * @brief Preconditioner to use in conjugate gradient solvers
     *
     * multiply result by these coefficients to get the normed result
     * @return the inverse weights without volume
     */
    const container& precond()const {return laplaceM_.precond();}
    /**
     * @brief Change alpha
     *
     * @return reference to alpha
     */
    double& alpha( ){  return alpha_;}
    /**
     * @brief Access alpha
     *
     * @return alpha
     */
    double alpha( ) const  {return alpha_;}
    /**
     * @brief Set Chi in the above formula
     *
     * @param chi new container
     */
    void set_chi( const container& chi) {chi_.value()=chi; }
    /**
     * @brief Sets chi back to one
     */
    void reset_chi(){chi_.clear();}
    /**
     * @brief Access chi
     *
     * @return chi
     */
    const SparseElement<container>& chi()const {return chi_;}
  private:
    Elliptic<Geometry, Matrix, container> laplaceM_;
    container temp1_, temp2_;
    SparseElement<container> chi_;
    double alpha_;
};
///@cond
template< class G, class M, class V>
struct MatrixTraits< Helmholtz<G, M, V> >
{
    typedef double value_type;
    typedef SelfMadeMatrixTag matrix_category;
};
template< class G, class M, class V>
struct MatrixTraits< const Helmholtz<G, M, V> >
{
    typedef double value_type;
    typedef SelfMadeMatrixTag matrix_category;
};
template< class G, class M, class V>
struct MatrixTraits< Helmholtz2<G, M, V> >
{
    typedef double value_type;
    typedef SelfMadeMatrixTag matrix_category;
};
template< class G, class M, class V>
struct MatrixTraits< const Helmholtz2<G, M, V> >
{
    typedef double value_type;
    typedef SelfMadeMatrixTag matrix_category;
};
///@endcond


} //namespace dg
<|MERGE_RESOLUTION|>--- conflicted
+++ resolved
@@ -164,17 +164,9 @@
      * @param jfactor The jfactor used in the Laplace operator (probably 1 is always the best factor but one never knows...)
      * @note The default value of \f$\chi\f$ is one
      */
-<<<<<<< HEAD
-    Helmholtz2( const Geometry& g, double alpha = 1., direction dir = dg::forward, double jfactor=1.):
-        laplaceM_(g, normed, dir, jfactor),
-        temp1_(dg::evaluate(dg::one, g)),temp2_(temp1_), chi_(temp1_),
-        alpha_(alpha)
-    {
-=======
     Helmholtz2( const Geometry& g, double alpha = 1., direction dir = dg::forward, double jfactor=1.)
-    { 
+    {
         construct( g, alpha, dir, jfactor);
->>>>>>> 8335f6ad
     }
     /**
      * @brief Construct \c Helmholtz2 operator
@@ -187,34 +179,26 @@
      * @param jfactor The jfactor used in the Laplace operator (probably 1 is always the best factor but one never knows...)
      * @note The default value of \f$\chi\f$ is one
      */
-<<<<<<< HEAD
-    Helmholtz2( const Geometry& g, bc bcx, bc bcy, double alpha = 1., direction dir = dg::forward, double jfactor=1.):
-        laplaceM_(g, bcx,bcy,normed, dir, jfactor),
-        temp1_(dg::evaluate(dg::one, g)), temp2_(temp1_),chi_(temp1_),
-        alpha_(alpha)
-    {
-=======
     Helmholtz2( const Geometry& g, bc bcx, bc bcy, double alpha = 1., direction dir = dg::forward, double jfactor=1.)
-    { 
+    {
               construct( g, bcx, bcy, alpha, dir, jfactor);
->>>>>>> 8335f6ad
-    }
-    ///@copydoc Helmholtz::Helmholtz2(const Geometry&,bc,bc,double,direction,double)
-    void construct( const Geometry& g, bc bcx, bc bcy, double alpha = 1, direction dir = dg::forward, double jfactor = 1.) 
+    }
+    ///@copydoc Helmholtz2::Helmholtz2(const Geometry&,bc,bc,double,direction,double)
+    void construct( const Geometry& g, bc bcx, bc bcy, double alpha = 1, direction dir = dg::forward, double jfactor = 1.)
     {
         laplaceM_.construct( g, bcx, bcy, dg::normed, dir, jfactor);
         dg::blas1::transfer( dg::evaluate( dg::one, g), temp1_);
-	dg::blas1::transfer( dg::evaluate( dg::one, g), temp2_);
-        alpha_ = alpha; 
-    }
-    ///@copydoc Helmholtz::Helmholtz2(const Geometry&,double,direction,double)
-    void construct( const Geometry& g, double alpha = 1, direction dir = dg::forward, double jfactor = 1.) 
+        dg::blas1::transfer( dg::evaluate( dg::one, g), temp2_);
+        alpha_ = alpha;
+    }
+    ///@copydoc Helmholtz2::Helmholtz2(const Geometry&,double,direction,double)
+    void construct( const Geometry& g, double alpha = 1, direction dir = dg::forward, double jfactor = 1.)
     {
         laplaceM_.construct( g, dg::normed, dir, jfactor);
         dg::blas1::transfer( dg::evaluate( dg::one, g), temp1_);
-	dg::blas1::transfer( dg::evaluate( dg::one, g), temp2_);
-        alpha_ = alpha; 
-    }    
+        dg::blas1::transfer( dg::evaluate( dg::one, g), temp2_);
+        alpha_ = alpha;
+    }
     /**
      * @brief apply operator
      *
