--- conflicted
+++ resolved
@@ -24,7 +24,6 @@
 *
 * @snippet elliptic2d_b.cu multigrid
 * We use conjugate gradient (CG) at each stage and refine the grids in the first two dimensions (2d / x and y)
-<<<<<<< HEAD
  * @note A note on weights, inverse weights and preconditioning.
  * A normalized DG-discretized derivative or operator is normally not symmetric.
  * The diagonal coefficient matrix that is used to make the operator
@@ -33,8 +32,6 @@
  * inverse weights have to be used i.e. \f$ W\rho\cdot W \rho /W\f$.
  * Independent from this, a preconditioner should be used to solve the
  * symmetric matrix equation.
-=======
->>>>>>> d61b0f18
 * @note The preconditioner for the CG solver is taken from the \c precond() method in the \c SymmetricOp class
 * @copydoc hide_geometry_matrix_container
 * @ingroup multigrid
@@ -254,10 +251,6 @@
     const std::vector<dg::ClonePtr< Geometry > > grids()const { return grids_; }
 
 
-<<<<<<< HEAD
-
-=======
->>>>>>> d61b0f18
     ///After a call to a solution method returns the maximum number of iterations allowed at stage  0
     ///(if the solution method returns this number, failure is indicated)
     unsigned max_iter() const{return cg_[0].get_max();}
