--- conflicted
+++ resolved
@@ -95,14 +95,9 @@
             m_cg[u].construct(m_x[u], 1);
     }
 
-<<<<<<< HEAD
-	template<class SymmetricOp, class ContainerType0, class ContainerType1>
-	std::vector<unsigned> solve(/*const*/ std::vector<SymmetricOp>& op, ContainerType0& x, const ContainerType1& b, const double eps)
-=======
     /*
 	template<class SymmetricOp>
 	std::vector<unsigned> solve( std::vector<SymmetricOp>& op, container& x, const container& b, const double eps)
->>>>>>> ac0b35ac
 	{
         //project initial guess down to coarse grid
         project(x, m_x);
@@ -255,14 +250,8 @@
     template<class ContainerType0>
     std::vector<ContainerType0> project( const ContainerType0& src)
     {
-<<<<<<< HEAD
-        std::vector<ContainerType0> out( grids_.size());
-        for( unsigned u=0; u<grids_.size(); u++)
-            dg::blas1::transfer( dg::evaluate( dg::zero, grids_[u].get()), out[u]);
-=======
         //use the fact that m_x has the correct sizes from the constructor
         std::vector<container> out( m_x);
->>>>>>> ac0b35ac
         project( src, out);
         return out;
 
