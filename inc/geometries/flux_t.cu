#include <iostream>
#include <iomanip>
#include <vector>
#include <fstream>
#include <sstream>
#include <cmath>

#include "dg/backend/xspacelib.cuh"
#include "dg/functors.h"
#include "file/read_input.h"

#include "dg/backend/timer.cuh"
//#include "guenther.h"
#include "solovev.h"
#include "flux.h"
#include "orthogonal.h"
#include "dg/ds.h"
#include "init.h"

#include "file/nc_utilities.h"

thrust::host_vector<double> periodify( const thrust::host_vector<double>& in, const dg::Grid2d<double>& g)
{
    thrust::host_vector<double> out(g.size());
    for( unsigned i=0; i<g.Ny()-1; i++)
    for( unsigned k=0; k<g.n(); k++)
    for( unsigned j=0; j<g.Nx(); j++)
    for( unsigned l=0; l<g.n(); l++)
        out[((i*g.n() + k)*g.Nx() + j)*g.n()+l] = 
            in[((i*g.n() + k)*g.Nx() + j)*g.n()+l];
    for( unsigned i=g.Ny()-1; i<g.Ny(); i++)
    for( unsigned k=0; k<g.n(); k++)
    for( unsigned j=0; j<g.Nx(); j++)
    for( unsigned l=0; l<g.n(); l++)
        out[((i*g.n() + k)*g.Nx() + j)*g.n()+l] = 
            in[((0*g.n() + k)*g.Nx() + j)*g.n()+l];
    return out;
}

double sineX( double x, double y) {return sin(x)*sin(y);}
double cosineX( double x, double y) {return cos(x)*sin(y);}
double sineY( double x, double y) {return sin(x)*sin(y);}
double cosineY( double x, double y) {return sin(x)*cos(y);}
typedef dg::FieldAligned< flux::RingGrid3d<dg::HVec> , dg::IHMatrix, dg::HVec> DFA;
//typedef dg::FieldAligned< orthogonal::RingGrid3d<dg::HVec> , dg::IHMatrix, dg::HVec> DFA;

int main( int argc, char* argv[])
{
    std::cout << "Type n, Nx, Ny, Nz\n";
    unsigned n, Nx, Ny, Nz;
    std::cin >> n>> Nx>>Ny>>Nz;   
    std::vector<double> v, v2;
    try{ 
        if( argc==1)
        {
            v = file::read_input( "geometry_params_Xpoint.txt"); 
        }
        else
        {
            v = file::read_input( argv[1]); 
        }
    }
    catch (toefl::Message& m) {  
        m.display(); 
        for( unsigned i = 0; i<v.size(); i++)
            std::cout << v[i] << " ";
            std::cout << std::endl;
        return -1;}
    //write parameters from file into variables
    solovev::GeomParameters gp(v);
    solovev::Psip psip( gp); 
    std::cout << "Psi min "<<psip(gp.R_0, 0)<<"\n";
    std::cout << "Type psi_0 and psi_1\n";
    double psi_0, psi_1;
    std::cin >> psi_0>> psi_1;
    gp.display( std::cout);
    dg::Timer t;
    //solovev::detail::Fpsi fpsi( gp, -10);
    std::cout << "Constructing flux grid ... \n";
    t.tic();
    flux::RingGrid3d<dg::HVec> g3d(gp, psi_0, psi_1, n, Nx, Ny,Nz, dg::DIR);
    flux::RingGrid2d<dg::HVec> g2d = g3d.perp_grid();
    //orthogonal::RingGrid3d<dg::HVec> g3d(gp, psi_0, psi_1, n, Nx, Ny,Nz, dg::DIR);
    //orthogonal::RingGrid2d<dg::HVec> g2d = g3d.perp_grid();
    dg::Grid2d<double> g2d_periodic(g2d.x0(), g2d.x1(), g2d.y0(), g2d.y1(), g2d.n(), g2d.Nx(), g2d.Ny()+1); 
    t.toc();
    std::cout << "Construction took "<<t.diff()<<"s"<<std::endl;
    int ncid;
    file::NC_Error_Handle err;
    err = nc_create( "flux.nc", NC_NETCDF4|NC_CLOBBER, &ncid);
    int dim3d[2];
    err = file::define_dimensions(  ncid, dim3d, g2d_periodic);
    int coordsID[2], onesID, defID, confID, volID, divBID;
    err = nc_def_var( ncid, "x_XYP", NC_DOUBLE, 2, dim3d, &coordsID[0]);
    err = nc_def_var( ncid, "y_XYP", NC_DOUBLE, 2, dim3d, &coordsID[1]);
    //err = nc_def_var( ncid, "z_XYP", NC_DOUBLE, 3, dim3d, &coordsID[2]);
    err = nc_def_var( ncid, "psi", NC_DOUBLE, 2, dim3d, &onesID);
    err = nc_def_var( ncid, "deformation", NC_DOUBLE, 2, dim3d, &defID);
    err = nc_def_var( ncid, "conformalratio", NC_DOUBLE, 2, dim3d, &confID);
    err = nc_def_var( ncid, "volume", NC_DOUBLE, 2, dim3d, &volID);
    err = nc_def_var( ncid, "divB", NC_DOUBLE, 2, dim3d, &divBID);

    thrust::host_vector<double> psi_p = dg::pullback( psip, g2d);
    //g.display();
    err = nc_put_var_double( ncid, onesID, periodify(psi_p, g2d_periodic).data());
    dg::HVec X( g2d.size()), Y(X); //P = dg::pullback( dg::coo3, g);
    for( unsigned i=0; i<g2d.size(); i++)
    {
        X[i] = g2d.r()[i];
        Y[i] = g2d.z()[i];
    }

    dg::HVec temp0( g2d.size()), temp1(temp0);
    dg::HVec w3d = dg::create::weights( g2d);

    err = nc_put_var_double( ncid, coordsID[0], periodify(X, g2d_periodic).data());
    err = nc_put_var_double( ncid, coordsID[1], periodify(Y, g2d_periodic).data());
    //err = nc_put_var_double( ncid, coordsID[2], g.z().data());

    //compute and write deformation into netcdf
    dg::blas1::pointwiseDivide( g2d.g_xy(), g2d.g_xx(), temp0);
    const dg::HVec ones = dg::evaluate( dg::one, g2d);
    X=temp0;
    err = nc_put_var_double( ncid, defID, periodify(X, g2d_periodic).data());
    //compute and write conformalratio into netcdf
    dg::blas1::pointwiseDivide( g2d.g_yy(), g2d.g_xx(), temp0);
    X=temp0;
    err = nc_put_var_double( ncid, confID, periodify(X, g2d_periodic).data());

    std::cout << "Construction successful!\n";

    //compute error in volume element
    const dg::HVec f_ = g2d.f();
    dg::blas1::pointwiseDot( g2d.g_xx(), g2d.g_yy(), temp0);
    dg::blas1::pointwiseDot( g2d.g_xy(), g2d.g_xy(), temp1);
    dg::blas1::axpby( 1., temp0, -1., temp1, temp0); //temp0=g = g_xx g_yy - g_xy^2
    //dg::blas1::transform( temp0, temp0, dg::SQRT<double>());
    //dg::blas1::pointwiseDot( f_, f_, temp1);
    temp1 = ones;
    dg::blas1::axpby( 0.0, temp1, 1.0, g2d.g_xx(),  temp1); 
    dg::blas1::pointwiseDivide( temp1, g2d.g_yy(), temp1);
    dg::blas1::pointwiseDivide( temp1, g2d.r(), temp1);
    dg::blas1::pointwiseDot( temp1, temp1, temp1);
    dg::blas1::axpby( 1., temp1, -1., temp0, temp0); ////temp0= g_xx g_yy - g_xy^2 - g
    double error = sqrt( dg::blas2::dot( temp0, w3d, temp0)/dg::blas2::dot( temp1, w3d, temp1));
    std::cout<< "Rel Error in Determinant is "<<error<<"\n";

    dg::blas1::pointwiseDot( g2d.g_xx(), g2d.g_yy(), temp0);
    dg::blas1::pointwiseDot( g2d.g_xy(), g2d.g_xy(), temp1);
    dg::blas1::axpby( 1., temp0, -1., temp1, temp0);
    //dg::blas1::pointwiseDot( temp0, g.g_pp(), temp0);
    dg::blas1::transform( temp0, temp0, dg::SQRT<double>()); //temp0=sqrt(g) = sqrt(g_xx g_yy - g_xy^2)
    dg::blas1::pointwiseDivide( ones, temp0, temp0); //temp0=1/sqrt(g)
    X=temp0;
    err = nc_put_var_double( ncid, volID, periodify(X, g2d_periodic).data());
    dg::blas1::axpby( 1., temp0, -1., g2d.vol(), temp0);
    error = sqrt(dg::blas2::dot( temp0, w3d, temp0)/dg::blas2::dot( g2d.vol(), w3d, g2d.vol()));
    std::cout << "Rel Consistency  of volume is "<<error<<"\n";

    //temp0=g.r();
    //dg::blas1::pointwiseDivide( temp0, g.g_xx(), temp0);
    dg::blas1::pointwiseDot( f_, f_, temp0);
    dg::blas1::axpby( 0.0,temp0 , 1.0, g2d.g_xx(), temp0);
    dg::blas1::pointwiseDivide( ones, temp0, temp0); //temp0= |nabla psi|^2 f^2
//        dg::blas1::pointwiseDot( temp0,g2d.r(), temp0);
//     dg::blas1::axpby( 1., ones, -1., g2d.vol(), temp0);
    error=sqrt(dg::blas2::dot( temp0, w3d, temp0))/sqrt( dg::blas2::dot(g2d.vol(), w3d, g2d.vol()));
    std::cout << "Rel Error of volume form is "<<error<<"\n";

    solovev::flux::FieldY fieldY(gp);
    dg::HVec fby = dg::pullback( fieldY, g2d);
    dg::blas1::pointwiseDot( fby, f_, fby);
    dg::blas1::pointwiseDot( fby, f_, fby);
    //for( unsigned k=0; k<Nz; k++)
        //for( unsigned i=0; i<n*Ny; i++)
        //    for( unsigned j=0; j<n*Nx; j++)
        //        //by[k*n*n*Nx*Ny + i*n*Nx + j] *= g.f_x()[j]*g.f_x()[j];
        //        fby[i*n*Nx + j] *= g.f_x()[j]*g.f_x()[j];
    //dg::HVec fby_device = fby;
    dg::blas1::scal( fby, 1./gp.R_0);
    temp0=g2d.r();
    dg::blas1::pointwiseDot( temp0, fby, fby); // B^y*f^2*R/R_0 !=  f^3 Ipol/R
    dg::blas1::pointwiseDivide( ones, g2d.vol(), temp0);
    dg::blas1::axpby( 1., temp0, -1., fby, temp1);
    error= dg::blas2::dot( temp1, w3d, temp1)/dg::blas2::dot(fby,w3d,fby);
    std::cout << "Rel Error of g.g_xx() is "<<sqrt(error)<<"\n";
    const dg::HVec vol = dg::create::volume( g3d);
    dg::HVec ones3d = dg::evaluate( dg::one, g3d);
    double volume = dg::blas1::dot( vol, ones3d);

    std::cout << "TEST VOLUME IS:\n";
    if( psi_0 < psi_1) gp.psipmax = psi_1, gp.psipmin = psi_0;
    else               gp.psipmax = psi_0, gp.psipmin = psi_1;
    solovev::Iris iris( gp);
    //dg::CylindricalGrid<dg::HVec> g3d( gp.R_0 -2.*gp.a, gp.R_0 + 2*gp.a, -2*gp.a, 2*gp.a, 0, 2*M_PI, 3, 2200, 2200, 1, dg::PER, dg::PER, dg::PER);
<<<<<<< HEAD
    dg::CartesianGrid2d g2dC( gp.R_0 -2*gp.a, gp.R_0 + 2*gp.a, -2*gp.a, 2*gp.a, 1, 1e3, 1e3, dg::PER, dg::PER);
=======
    dg::CartesianGrid2d g2dC( gp.R_0 -2.0*gp.a, gp.R_0 + 2.0*gp.a, -2.0*gp.a,2.0*gp.a,1, 2e3, 2e3, dg::PER, dg::PER);
>>>>>>> bca99373
    dg::HVec vec  = dg::evaluate( iris, g2dC);
    dg::HVec R  = dg::evaluate( dg::coo1, g2dC);
    dg::HVec g2d_weights = dg::create::volume( g2dC);
    double volumeRZP = 2.*M_PI*dg::blas2::dot( vec, g2d_weights, R);
    std::cout << "volumeXYP is "<< volume<<std::endl;
    std::cout << "volumeRZP is "<< volumeRZP<<std::endl;
    std::cout << "relative difference in volume is "<<fabs(volumeRZP - volume)/volume<<std::endl;
    std::cout << "Note that the error might also come from the volume in RZP!\n"; //since integration of jacobian is fairly good probably

    /////////////////////////TEST 3d grid//////////////////////////////////////
    std::cout << "Start DS test!"<<std::endl;
    const dg::HVec vol3d = dg::create::volume( g3d);
    t.tic();
    DFA fieldaligned( flux::Field( gp, g3d.x(), g3d.f_x()), g3d, gp.rk4eps, dg::NoLimiter()); 
    dg::DS<DFA, dg::DMatrix, dg::HVec> ds( fieldaligned, flux::Field(gp, g3d.x(), g3d.f_x()), dg::normed, dg::centered);

    
    t.toc();
    std::cout << "Construction took "<<t.diff()<<"s\n";
    dg::HVec B = dg::pullback( solovev::InvB(gp), g3d), divB(B);
    dg::HVec lnB = dg::pullback( solovev::LnB(gp), g3d), gradB(B);
    dg::HVec gradLnB = dg::pullback( solovev::GradLnB(gp), g3d);
    dg::blas1::pointwiseDivide( ones3d, B, B);
    dg::HVec function = dg::pullback( solovev::FuncNeu(gp), g3d), derivative(function);
    ds( function, derivative);

    ds.centeredT( B, divB);
    double norm =  sqrt( dg::blas2::dot(divB, vol3d, divB));
    std::cout << "Divergence of B is "<<norm<<"\n";

    ds.centered( lnB, gradB);
    std::cout << "num. norm of gradLnB is "<<sqrt( dg::blas2::dot( gradB,vol3d, gradB))<<"\n";
    norm = sqrt( dg::blas2::dot( gradLnB, vol3d, gradLnB) );
    std::cout << "ana. norm of gradLnB is "<<norm<<"\n";
    dg::blas1::axpby( 1., gradB, -1., gradLnB, gradLnB);
    X = divB;
    err = nc_put_var_double( ncid, divBID, periodify(X, g2d_periodic).data());
    double norm2 = sqrt(dg::blas2::dot(gradLnB, vol3d,gradLnB));
    std::cout << "rel. error of lnB is    "<<norm2/norm<<"\n";
    err = nc_close( ncid);



    return 0;
}<|MERGE_RESOLUTION|>--- conflicted
+++ resolved
@@ -193,11 +193,7 @@
     else               gp.psipmax = psi_0, gp.psipmin = psi_1;
     solovev::Iris iris( gp);
     //dg::CylindricalGrid<dg::HVec> g3d( gp.R_0 -2.*gp.a, gp.R_0 + 2*gp.a, -2*gp.a, 2*gp.a, 0, 2*M_PI, 3, 2200, 2200, 1, dg::PER, dg::PER, dg::PER);
-<<<<<<< HEAD
-    dg::CartesianGrid2d g2dC( gp.R_0 -2*gp.a, gp.R_0 + 2*gp.a, -2*gp.a, 2*gp.a, 1, 1e3, 1e3, dg::PER, dg::PER);
-=======
     dg::CartesianGrid2d g2dC( gp.R_0 -2.0*gp.a, gp.R_0 + 2.0*gp.a, -2.0*gp.a,2.0*gp.a,1, 2e3, 2e3, dg::PER, dg::PER);
->>>>>>> bca99373
     dg::HVec vec  = dg::evaluate( iris, g2dC);
     dg::HVec R  = dg::evaluate( dg::coo1, g2dC);
     dg::HVec g2d_weights = dg::create::volume( g2dC);
