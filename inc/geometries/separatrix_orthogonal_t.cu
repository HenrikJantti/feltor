--- conflicted
+++ resolved
@@ -88,11 +88,7 @@
     std::cout << "Type n (3), Nx (8), Ny (176), Nz (1) \n";
     unsigned n, Nx, Ny, Nz;
     std::cin >> n>> Nx>>Ny>>Nz;
-<<<<<<< HEAD
-    Json::Reader reader;
-=======
     std::cout << "Typed "<<n<<" "<<Nx<<" "<<Ny<<" "<<Nz<<"\n";
->>>>>>> d61b0f18
     Json::Value js;
     if( argc==1)
     {
@@ -225,47 +221,5 @@
     std::cout << "Note that the error might also be because the regions in the RZ grid and the orthogonal grid are not the same!\n";
     std::cout << "Note that the error might also come from the volume in RZP!\n";
 
-<<<<<<< HEAD
-   // ///////////////////////////TEST 3d grid//////////////////////////////////////
-   // std::cout << "Start DS test!"<<std::endl;
-   // const dg::HVec vol3d = dg::create::volume( g3d);
-   // //DFA fieldaligned(OrthogonalXField( gp, g2d, g2d.g()), g3d, gp.rk4eps, dg::NoLimiter(), dg::NEU);
-   // DFA fieldaligned( ConformalField( gp, g2d.x(), g2d.f_x()), g3d, gp.rk4eps, dg::NoLimiter(), dg::NEU);
-
-   // //dg::DS<DFA, dg::Composite<dg::DMatrix>, dg::HVec> ds( fieldaligned, OrthogonalXField(gp, g2d, g2d.g()), dg::normed, dg::centered, false);
-   // dg::DS<DFA, dg::Composite<dg::DMatrix>, dg::HVec> ds( fieldaligned, ConformalField(gp, g2d.x(), g2d.f_x()), dg::normed, dg::centered, false);
-   // dg::HVec B = dg::pullback( solovev::InvB(gp), g3d), divB(B);
-   // dg::HVec lnB = dg::pullback( solovev::LnB(gp), g3d), gradB(B);
-   // const dg::HVec gradLnB = dg::pullback( solovev::GradLnB(gp), g3d);
-   // dg::blas1::pointwiseDivide( ones, B, B);
-
-   // ds.centeredT( B, divB);
-   // std::cout << "Divergence of B is "<<sqrt( dg::blas2::dot( divB, vol3d, divB))<<"\n";
-   // ds.centered( lnB, gradB);
-   // dg::blas1::axpby( 1., gradB, -1., gradLnB, gradB);
-   // //test if topological shift was correct!!
-   // X = gradB;
-   // dg::blas1::pointwiseDot(cutter, gradB, gradB);
-   // double norm = sqrt( dg::blas2::dot( gradLnB, vol3d, gradLnB) );
-   // std::cout << "rel. error of lnB is    "<<sqrt( dg::blas2::dot( gradB, vol3d, gradB))/norm<<" (doesn't fullfill boundary conditions so it was cut at separatrix)\n";
-
-   // const dg::HVec function = dg::pullback(solovev::FuncNeu(gp), g3d);
-   // dg::HVec temp(function);
-   // const dg::HVec derivative = dg::pullback(solovev::DeriNeu(gp), g3d);
-   // ds( function, temp);
-   // dg::blas1::axpby( 1., temp, -1., derivative, temp);
-   // norm = sqrt( dg::blas2::dot( derivative, vol3d, derivative) );
-   // std::cout << "rel. error of DS  is    "<<sqrt( dg::blas2::dot( temp, vol3d, temp))/norm<<"\n";
-   // err = nc_put_var_double( ncid, divBID, periodify(X, g3d_periodic).data());
-   // //err = nc_put_var_double( ncid, divBID, X.data());
-    //dg::DVec psiphom = dg::pullback( solovev::FuncDirNeu(gp, psi_0, g3d.psi1()), g2d);
-    //dg::DVec psiphom = dg::pullback( solovev::mod::Psip(gp), g2d);
-    //dg::blas1::transfer( g2d.g(), X);
-    //dg::blas1::transfer( psiphom, X);
-    //err = nc_put_var_double( ncid, divBID, periodify(X, g3d_periodic).data());
-
-
-=======
->>>>>>> d61b0f18
     return 0;
 }