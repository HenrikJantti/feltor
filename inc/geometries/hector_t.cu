#include <iostream>
#include <iomanip>
#include <vector>
#include <fstream>
#include <sstream>
#include <cmath>
#include <memory>

#include "file/nc_utilities.h"

#include "dg/backend/timer.cuh"
#include "dg/geometry/xspacelib.cuh"
#include "dg/functors.h"

#include "curvilinear.h"
//#include "guenther.h"
#include "solovev.h"
#include "hector.h"
//#include "refined_conformal.h"
#include "init.h"


thrust::host_vector<double> periodify( const thrust::host_vector<double>& in, const dg::Grid2d& g)
{
    thrust::host_vector<double> out(g.size());
    for( unsigned i=0; i<g.Ny()-1; i++)
    for( unsigned k=0; k<g.n(); k++)
    for( unsigned j=0; j<g.Nx(); j++)
    for( unsigned l=0; l<g.n(); l++)
        out[((i*g.n() + k)*g.Nx() + j)*g.n()+l] =
            in[((i*g.n() + k)*g.Nx() + j)*g.n()+l];
    for( unsigned i=g.Ny()-1; i<g.Ny(); i++)
    for( unsigned k=0; k<g.n(); k++)
    for( unsigned j=0; j<g.Nx(); j++)
    for( unsigned l=0; l<g.n(); l++)
        out[((i*g.n() + k)*g.Nx() + j)*g.n()+l] =
            in[((0*g.n() + k)*g.Nx() + j)*g.n()+l];
    return out;
}

int main( int argc, char* argv[])
{
    std::cout << "Type nHector, NxHector, NyHector ( 13 2 10)\n";
    unsigned nGrid, NxGrid, NyGrid;
    std::cin >> nGrid>> NxGrid>>NyGrid;
    std::cout << "Type epsHector (1e-10)\n";
    double epsHector;
    std::cin >> epsHector;
    std::cout << "Type n, Nx, Ny, Nz ( 3 4 40 1)\n";
    unsigned n, Nx, Ny, Nz;
    std::cin >> n>> Nx>>Ny>>Nz;
<<<<<<< HEAD
    Json::Reader reader;
=======
>>>>>>> d61b0f18
    Json::Value js;
    if( argc==1)
    {
        std::ifstream is("geometry_params_Xpoint.js");
        is >> js;
    }
    else
    {
        std::ifstream is(argv[1]);
        is >> js;
    }
    //write parameters from file into variables
    dg::geo::solovev::Parameters gp(js);
    {const dg::geo::BinaryFunctorsLvl2 psip = dg::geo::solovev::createPsip( gp);
    std::cout << "Psi min "<<psip.f()(gp.R_0, 0)<<"\n";}
    std::cout << "Type psi_0 and psi_1\n";
    double psi_0, psi_1;
    std::cin >> psi_0>> psi_1;
    gp.display( std::cout);
    dg::Timer t;
    //solovev::detail::Fpsi fpsi( gp, -10);
    std::cout << "Constructing conformal grid ... \n";
    int construction = 0;
    t.tic();
    //![doxygen]
    std::unique_ptr< dg::geo::aGenerator2d > hector;
    const dg::geo::BinaryFunctorsLvl2 psip = dg::geo::solovev::createPsip( gp);
    //%%%%%%%%%%%%%%%%%%%%%%%%%%%%%%%%%%%%%%%%%%%%%%%%%%%%%%%%%%%%%%%%%%%%%%%
    if( construction == 0)
    {
        hector.reset( new dg::geo::Hector<dg::IDMatrix, dg::DMatrix, dg::DVec>(
                psip, psi_0, psi_1, gp.R_0, 0., nGrid, NxGrid, NyGrid, epsHector, true));
    }
    else if( construction == 1)
    {
        dg::geo::BinaryFunctorsLvl1 nc = dg::geo::make_NablaPsiInvCollective( psip);
        hector.reset( new dg::geo::Hector<dg::IDMatrix, dg::DMatrix, dg::DVec>(
                psip, nc, psi_0, psi_1, gp.R_0, 0., nGrid, NxGrid, NyGrid, epsHector, true));
    }
    else
    {
        dg::geo::BinarySymmTensorLvl1 lc = dg::geo::make_LiseikinCollective(
                psip, 0.1, 0.001);
        hector.reset( new dg::geo::Hector<dg::IDMatrix, dg::DMatrix, dg::DVec>(
                psip,lc, psi_0, psi_1, gp.R_0, 0., nGrid, NxGrid, NyGrid, epsHector, true));
    }
    //%%%%%%%%%%%%%%%%%%%%%%%%%%%%%%%%%%%%%%%%%%%%%%%%%%%%%%%%%%%%%%%%%%%%%%%
    dg::geo::CurvilinearProductGrid3d g3d(*hector, n, Nx, Ny,Nz, dg::DIR);
    std::unique_ptr<const dg::aGeometry2d> g2d_ptr( g3d.perp_grid());
    //![doxygen]
    const dg::aGeometry2d& g2d = *g2d_ptr;

    dg::Grid2d g2d_periodic(g2d.x0(), g2d.x1(), g2d.y0(), g2d.y1(), g2d.n(), g2d.Nx(), g2d.Ny()+1);
    t.toc();
    std::cout << "Construction took "<<t.diff()<<"s"<<std::endl;
    std::cout << "Length in u is    "<<hector->width()<<std::endl;
    int ncid;
    file::NC_Error_Handle err;
    err = nc_create( "conformal.nc", NC_NETCDF4|NC_CLOBBER, &ncid);
    int dim3d[2];
    err = file::define_dimensions(  ncid, dim3d, g2d_periodic);
    int coordsID[2], onesID, defID, confID,volID,divBID;
    err = nc_def_var( ncid, "x_XYP", NC_DOUBLE, 2, dim3d, &coordsID[0]);
    err = nc_def_var( ncid, "y_XYP", NC_DOUBLE, 2, dim3d, &coordsID[1]);
    //err = nc_def_var( ncid, "z_XYP", NC_DOUBLE, 3, dim3d, &coordsID[2]);
    err = nc_def_var( ncid, "psi", NC_DOUBLE, 2, dim3d, &onesID);
    err = nc_def_var( ncid, "deformation", NC_DOUBLE, 2, dim3d, &defID);
    err = nc_def_var( ncid, "error", NC_DOUBLE, 2, dim3d, &confID);
    err = nc_def_var( ncid, "volume", NC_DOUBLE, 2, dim3d, &volID);
    err = nc_def_var( ncid, "divB", NC_DOUBLE, 2, dim3d, &divBID);

    thrust::host_vector<double> psi_p = dg::pullback( psip.f(), g2d);
    //g.display();
    err = nc_put_var_double( ncid, onesID, periodify(psi_p, g2d_periodic).data());
    dg::HVec X( g2d.size()), Y(X); //P = dg::pullback( dg::coo3, g);
    for( unsigned i=0; i<g2d.size(); i++)
    {
        X[i] = g2d.map()[0][i];
        Y[i] = g2d.map()[1][i];
    }

    dg::HVec temp0( g2d.size()), temp1(temp0);
    dg::HVec w2d = dg::create::weights( g2d);

    err = nc_put_var_double( ncid, coordsID[0], periodify(X, g2d_periodic).data());
    err = nc_put_var_double( ncid, coordsID[1], periodify(Y, g2d_periodic).data());
    //err = nc_put_var_double( ncid, coordsID[2], g.z().data());

    //compute and write deformation into netcdf
    dg::SparseTensor<dg::HVec> metric = g2d.metric();
    dg::HVec g_xx = metric.value(0,0), g_yy=metric.value(1,1);
    dg::blas1::pointwiseDivide( g_yy, g_xx, temp0);
    const dg::HVec ones = dg::evaluate( dg::one, g2d);
    X=temp0;
    err = nc_put_var_double( ncid, defID, periodify(X, g2d_periodic).data());
    //compute and write conformalratio into netcdf
    dg::blas1::pointwiseDivide( g_yy, g_xx, temp0);
    X=temp0;
    err = nc_put_var_double( ncid, confID, periodify(X, g2d_periodic).data());

    std::cout << "Construction successful!\n";

    //compare determinant vs volume form
    dg::blas1::pointwiseDot( g_xx, g_yy, temp0);
    dg::blas1::axpby( 1., temp0, -1., temp1, temp0);
    dg::blas1::transform( temp0, temp0, dg::SQRT<double>());
    dg::blas1::pointwiseDivide( ones, temp0, temp0);
    dg::blas1::transfer( temp0, X);
    err = nc_put_var_double( ncid, volID, periodify(X, g2d_periodic).data());
    dg::SparseElement<dg::HVec> vol = dg::tensor::volume(metric);
    dg::blas1::axpby( 1., temp0, -1., vol.value(), temp0);
    double error = sqrt(dg::blas2::dot( temp0, w2d, temp0)/dg::blas2::dot( vol.value(), w2d, vol.value()));
    std::cout << "Rel Consistency  of volume is "<<error<<"\n";

    std::cout << "TEST VOLUME IS:\n";
    dg::HVec volume = dg::create::volume( g2d);
    dg::HVec ones2d = dg::evaluate( dg::one, g2d);
    double volumeUV = dg::blas1::dot( vol.value(), ones2d);

    volume = dg::create::volume( dynamic_cast<dg::geo::Hector<dg::IDMatrix, dg::DMatrix, dg::DVec>*>( hector.get())->internal_grid());
    ones2d = dg::evaluate( dg::one, dynamic_cast<dg::geo::Hector<dg::IDMatrix, dg::DMatrix, dg::DVec>*>( hector.get())->internal_grid());
    double volumeZE = dg::blas1::dot( vol.value(), ones2d);
    std::cout << "volumeUV is "<< volumeUV<<std::endl;
    std::cout << "volumeZE is "<< volumeZE<<std::endl;
    std::cout << "relative difference in volume is "<<fabs(volumeUV - volumeZE)/volumeZE<<std::endl;
    err = nc_close( ncid);
    return 0;
}<|MERGE_RESOLUTION|>--- conflicted
+++ resolved
@@ -49,10 +49,6 @@
     std::cout << "Type n, Nx, Ny, Nz ( 3 4 40 1)\n";
     unsigned n, Nx, Ny, Nz;
     std::cin >> n>> Nx>>Ny>>Nz;
-<<<<<<< HEAD
-    Json::Reader reader;
-=======
->>>>>>> d61b0f18
     Json::Value js;
     if( argc==1)
     {
