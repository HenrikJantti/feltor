--- conflicted
+++ resolved
@@ -30,11 +30,7 @@
     /// @param comm a two-dimensional Cartesian communicator
     /// @note the paramateres given in the constructor are global parameters
     CurvilinearMPIGrid2d( const aGenerator2d& generator, unsigned n, unsigned Nx, unsigned Ny, dg::bc bcx, dg::bc bcy, MPI_Comm comm):
-<<<<<<< HEAD
-        dg::aMPIGeometry2d( 0, generator.width(), 0., generator.height(), n, Nx, Ny, bcx, bcy, comm), handle_(generator)
-=======
         dg::aMPIGeometry2d( 0, generator.width(), 0., generator.height(), n, Nx, Ny, bcx, bcy, comm), jac_(4), handle_(generator)
->>>>>>> d61b0f18
     {
         //generate global 2d grid and then reduce to local
         CurvilinearGrid2d g(generator, n, Nx, Ny);
@@ -148,19 +144,11 @@
         //resize for 3d values
         for( unsigned r=0; r<4;r++)
         {
-<<<<<<< HEAD
-            jac_.value(r).data().resize(size);
-            jac_.value(r).set_communicator(communicator());
-        }
-        map_[0].data().resize(size);
-        map_[0].set_communicator( communicator());
-=======
             jac_.values()[r].data().resize(size);
             jac_.values()[r].communicator() = communicator();
         }
         map_[0].data().resize(size);
         map_[0].communicator() = communicator();
->>>>>>> d61b0f18
         map_[1].data().resize(size);
         map_[1].set_communicator( communicator());
         //lift to 3D grid
@@ -193,11 +181,7 @@
         if( !handle_.get().isOrthogonal())
         {
             metric.idx(0,1) = metric.idx(1,0) = 3;
-<<<<<<< HEAD
-            metric.value(3) = host_vector(tempxy, communicator());
-=======
             metric.values().push_back( host_vector(tempxy, communicator()));
->>>>>>> d61b0f18
         }
         return metric;
     }
