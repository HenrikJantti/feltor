--- conflicted
+++ resolved
@@ -44,10 +44,6 @@
     std::cout << "Type n, Nx, Ny, Nz\n";
     unsigned n, Nx, Ny, Nz;
     std::cin >> n>> Nx>>Ny>>Nz;
-<<<<<<< HEAD
-    Json::Reader reader;
-=======
->>>>>>> d61b0f18
     Json::Value js;
     if( argc==1)
     {
