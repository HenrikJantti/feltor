#pragma once

#include <vector>
#include "dg/backend/grid.h"
#include "dg/backend/interpolation.cuh"
#include "dg/geometry/geometry.h"
#include "dg/elliptic.h"
#include "fluxfunctions.h"
#include "dg/cg.h"
#include "flux.h"
#include "adaption.h"



namespace dg
{
namespace geo
{

///@cond
namespace detail
{

//interpolate the two components of a vector field
struct Interpolate
{
    Interpolate( const thrust::host_vector<double>& fZeta, 
                 const thrust::host_vector<double>& fEta, 
                 const dg::aTopology2d& g2d ): 
        iter0_( dg::create::forward_transform( fZeta, g2d) ), 
        iter1_( dg::create::forward_transform(  fEta, g2d) ), 
        g_(g2d), zeta1_(g2d.x1()), eta1_(g2d.y1()){}
    void operator()(const thrust::host_vector<double>& zeta, thrust::host_vector<double>& fZeta)
    {
        fZeta[0] = interpolate( fmod( zeta[0]+zeta1_, zeta1_), fmod( zeta[1]+eta1_, eta1_), iter0_, g_);
        fZeta[1] = interpolate( fmod( zeta[0]+zeta1_, zeta1_), fmod( zeta[1]+eta1_, eta1_), iter1_, g_);
        //fZeta[0] = interpolate(  zeta[0], zeta[1], iter0_, g_);
        //fZeta[1] = interpolate(  zeta[0], zeta[1], iter1_, g_);
    }
    void operator()(const std::vector<thrust::host_vector<double> >& zeta, std::vector< thrust::host_vector<double> >& fZeta)
    {
        for( unsigned i=0; i<zeta[0].size(); i++)
        {
            fZeta[0][i] = interpolate( fmod( zeta[0][i]+zeta1_, zeta1_), fmod( zeta[1][i]+eta1_, eta1_), iter0_, g_);
            fZeta[1][i] = interpolate( fmod( zeta[0][i]+zeta1_, zeta1_), fmod( zeta[1][i]+eta1_, eta1_), iter1_, g_);
        }
    }
    private:
    thrust::host_vector<double> iter0_;
    thrust::host_vector<double> iter1_;
    dg::Grid2d g_;
    double zeta1_, eta1_;
};

//compute c_0 
double construct_c0( const thrust::host_vector<double>& etaVinv, const dg::aTopology2d& g2d) 
{
    //this is a normal integration:
    thrust::host_vector<double> etaVinvL( dg::create::forward_transform(  etaVinv, g2d) );
    dg::Grid1d g1d( 0., 2.*M_PI, g2d.n(), g2d.Ny());
    dg::HVec eta = dg::evaluate(dg::cooX1d, g1d);
    dg::HVec w1d = dg::create::weights( g1d);
    dg::HVec int_etaVinv(eta);
    for( unsigned i=0; i<eta.size(); i++) 
        int_etaVinv[i] = interpolate( 0., eta[i], etaVinvL, g2d);
    double c0 = 2.*M_PI/dg::blas1::dot( w1d, int_etaVinv );
    return c0;

    //the following is too naiv (gives a slightly wrong result):
    //the right way to do it is to integrate de/de=1, dv/de = f(e) because in only dv/de = f(e) our integrator assumes dv/de=f(v)
    //Interpolate inter( thrust::host_vector<double>( etaVinv.size(), 0), etaVinv, g2d);
    //thrust::host_vector<double> begin( 2, 0), end(begin), end_old(begin);
    //begin[0] = 0, begin[1] = 0;
    //double eps = 1e10, eps_old = 2e10;
    //unsigned N = 5;
    //while( (eps < eps_old || eps > 1e-7)&& eps > 1e-12)
    //{
    //    eps_old = eps, end_old = end;
    //    N*=2; dg::stepperRK4( inter, begin, end, 0., 2*M_PI, N);
    //    eps = fabs( end[1]-end_old[1]);
    //    std::cout << "\t error eps "<<eps<<" with "<<N<<" steps: " << 2*M_PI/end[1]<<"\n";
    //    std::cout << "\t error c0  "<<fabs(c0-2.*M_PI/end[1])<<" with "<<N<<" steps: " << 2*M_PI/end[1]<<"\n";
    //}
    ////std::cout <<end_old[2] << " "<<end[2] << "error in y is "<<y_eps<<"\n";
    //double f_psi = 2.*M_PI/end_old[1];

    //return f_psi;
}


//compute the vector of zeta and eta - values that form first v surface
void compute_zev( 
        const thrust::host_vector<double>& etaV,
        const thrust::host_vector<double>& v_vec,
        thrust::host_vector<double>& eta, 
        const dg::aTopology2d& g2d
        ) 
{
    Interpolate iter( thrust::host_vector<double>( etaV.size(), 0), etaV, g2d);
    eta.resize( v_vec.size());
    thrust::host_vector<double> eta_old(v_vec.size(), 0), eta_diff( eta_old);
    thrust::host_vector<double> begin( 2, 0), end(begin), temp(begin);
    begin[0] = 0., begin[1] = 0.;
    unsigned steps = 1;
    double eps = 1e10, eps_old=2e10;
    while( (eps < eps_old||eps > 1e-7) && eps > 1e-12)
    {
        //begin is left const
        eps_old = eps, eta_old = eta;
        dg::stepperRK17( iter, begin, end, 0, v_vec[0], steps);
        eta[0] = end[1];
        for( unsigned i=1; i<v_vec.size(); i++)
        {
            temp = end;
            dg::stepperRK17( iter, temp, end, v_vec[i-1], v_vec[i], steps);
            eta[i] = end[1];
        }
        temp = end;
        dg::stepperRK17( iter, temp, end, v_vec[v_vec.size()-1], 2.*M_PI, steps);
        dg::blas1::axpby( 1., eta, -1., eta_old, eta_diff);
        eps =  sqrt( dg::blas1::dot( eta_diff, eta_diff) / dg::blas1::dot( eta, eta));
        //std::cout << "rel. error is "<<eps<<" with "<<steps<<" steps\n";
        //std::cout << "abs. error is "<<( 2.*M_PI-end[1])<<"\n";
        steps*=2;
    }
}

void construct_grid( 
        const thrust::host_vector<double>& zetaU, //2d Zeta component
        const thrust::host_vector<double>& etaU,  //2d Eta component
        const thrust::host_vector<double>& u_vec,  //1d u values
        const thrust::host_vector<double>& zeta_init, //1d intial values
        const thrust::host_vector<double>& eta_init, //1d intial values
        thrust::host_vector<double>& zeta, 
        thrust::host_vector<double>& eta, 
        const dg::aGeometry2d& g2d
    )
{
    Interpolate inter( zetaU, etaU, g2d);
    unsigned N = 1;
    double eps = 1e10, eps_old=2e10;
    std::vector<thrust::host_vector<double> > begin(2); 
    begin[0] = zeta_init, begin[1] = eta_init;
    //now we have the starting values 
    std::vector<thrust::host_vector<double> > end(begin), temp(begin);
    unsigned sizeU = u_vec.size(), sizeV = zeta_init.size();
    unsigned size2d = sizeU*sizeV;
    zeta.resize(size2d), eta.resize(size2d);
    double u0=0, u1 = u_vec[0];
    thrust::host_vector<double> zeta_old(zeta), zeta_diff( zeta), eta_old(eta), eta_diff(eta);
    while( (eps < eps_old || eps > 1e-6) && eps > 1e-7)
    {
        zeta_old = zeta, eta_old = eta; eps_old = eps; 
        temp = begin;
        //////////////////////////////////////////////////
        for( unsigned i=0; i<sizeU; i++)
        {
            u0 = i==0?0:u_vec[i-1], u1 = u_vec[i];
            dg::stepperRK17( inter, temp, end, u0, u1, N);
            for( unsigned j=0; j<sizeV; j++)
            {
                 unsigned idx = j*sizeU+i;
                 zeta[idx] = end[0][j], eta[idx] = end[1][j];
            }
            temp = end;
        }
        dg::blas1::axpby( 1., zeta, -1., zeta_old, zeta_diff);
        dg::blas1::axpby( 1., eta, -1., eta_old, eta_diff);
        dg::blas1::pointwiseDot( zeta_diff, zeta_diff, zeta_diff);
        dg::blas1::pointwiseDot( 1., eta_diff, eta_diff, 1., zeta_diff);
        eps = sqrt( dg::blas1::dot( zeta_diff, zeta_diff)/sizeU/sizeV); 
        //std::cout << "Effective Absolute diff error is "<<eps<<" with "<<N<<" steps\n"; 
        N*=2;
    }

}

template< class Geometry, class container>
void transform( 
        const container& u_zeta, 
        const container& u_eta,
        thrust::host_vector<double>& u_x, 
        thrust::host_vector<double>& u_y, 
        const Geometry& g2d)
{
    u_x.resize( u_zeta.size()), u_y.resize( u_zeta.size());
    thrust::host_vector<double> uh_zeta, uh_eta;
    dg::blas1::transfer( u_zeta, uh_zeta);
    dg::blas1::transfer( u_eta, uh_eta);
    dg::SparseTensor<thrust::host_vector<double> > jac = g2d.jacobian();
    dg::blas1::pointwiseDot( uh_zeta, jac.value(0,0), u_x);
    dg::blas1::pointwiseDot( 1., uh_eta, jac.value(1,0) , 1., u_x);
    dg::blas1::pointwiseDot( uh_zeta, jac.value(0,1), u_y);
    dg::blas1::pointwiseDot( 1., uh_eta, jac.value(1,1), 1., u_y);
}

}//namespace detail
///@endcond

/**
 * @brief The High PrEcision Conformal grid generaTOR 
 *
 * @ingroup generators_geo
 * @tparam IMatrix The interpolation matrix type
 * @copydoc hide_matrix
 * @copydoc hide_container
 */
template <class IMatrix = dg::IHMatrix, class Matrix = dg::HMatrix, class container = dg::HVec>
struct Hector : public aGenerator2d
{
    /**
     * @brief Construct a conformal grid 
     *
     * @param psi \f$ \psi(x,y)\f$ the flux function and its derivatives in Cartesian coordinates (x,y)
     * @param psi0 first boundary 
     * @param psi1 second boundary
     * @param X0 a point in the inside of the ring bounded by psi0 (shouldn't be the O-point)
     * @param Y0 a point in the inside of the ring bounded by psi0 (shouldn't be the O-point)
     * @param n number of polynomials used for the internal grid
     * @param Nx initial number of points in zeta for the internal grid
     * @param Ny initial number of points in eta for the internal grid
     * @param eps_u the accuracy of u
     * @param verbose If true convergence details are printed to std::cout
     */
    Hector( const BinaryFunctorsLvl2& psi, double psi0, double psi1, double X0, double Y0, unsigned n = 13, unsigned Nx = 2, unsigned Ny = 10, double eps_u = 1e-10, bool verbose=false) : 
        g2d_(dg::geo::RibeiroFluxGenerator(psi, psi0, psi1, X0, Y0,1), n, Nx, Ny, dg::DIR)
    {
        //first construct u_
        container u = construct_grid_and_u( dg::geo::Constant(1), dg::geo::detail::LaplacePsi(psi), psi0, psi1, X0, Y0, n, Nx, Ny, eps_u , verbose);
        construct( u, psi0, psi1, dg::geo::Constant(1.), dg::geo::Constant(0.), dg::geo::Constant(1.) );
        conformal_=orthogonal_=true;
        ////we actually don't need u_ but it makes a good testcase 
        //container psi__;
        //dg::blas1::transfer(dg::pullback( psi, g2d_), psi__);
        //dg::blas1::axpby( +1., psi__, 1.,  u); //u = c0(\tilde u + \psi-\psi_0)
        //dg::blas1::plus( u,-psi0);
        //dg::blas1::scal( u, c0_);
        //dg::blas1::transfer( u, u_);
    }

    /**
     * @brief Construct an orthogonal grid with adaption
     *
     * @param psi \f$ \psi(x,y)\f$ the flux function and its derivatives in Cartesian coordinates (x,y)
     * @param chi \f$ \chi(x,y)\f$  the adaption function and its derivatives in Cartesian coordinates (x,y)
     * @param psi0 first boundary 
     * @param psi1 second boundary
     * @param X0 a point in the inside of the ring bounded by psi0 (shouldn't be the O-point)
     * @param Y0 a point in the inside of the ring bounded by psi0 (shouldn't be the O-point)
     * @param n number of polynomials used for the internal grid
     * @param Nx initial number of points in zeta for the internal grid
     * @param Ny initial number of points in eta for the internal grid
     * @param eps_u the accuracy of u
     * @param verbose If true convergence details are printed to std::cout
     */
    Hector( const BinaryFunctorsLvl2& psi, const BinaryFunctorsLvl1& chi, double psi0, double psi1, double X0, double Y0, unsigned n = 13, unsigned Nx = 2, unsigned Ny = 10, double eps_u = 1e-10, bool verbose=false) : 
        g2d_(dg::geo::RibeiroFluxGenerator(psi, psi0, psi1, X0, Y0,1), n, Nx, Ny, dg::DIR)
    {
        dg::geo::detail::LaplaceAdaptPsi lapAdaPsi( psi, chi);
        //first construct u_
        container u = construct_grid_and_u( chi.f(), lapAdaPsi, psi0, psi1, X0, Y0, n, Nx, Ny, eps_u , verbose);
        construct( u, psi0, psi1, chi.f(),dg::geo::Constant(0), chi.f() );
        orthogonal_=true;
        conformal_=false;
        ////we actually don't need u_ but it makes a good testcase 
        //container psi__;
        //dg::blas1::transfer(dg::pullback( psi, g2d_), psi__);
        //dg::blas1::axpby( +1., psi__, 1.,  u); //u = c0(\tilde u + \psi-\psi_0)
        //dg::blas1::plus( u,-psi0);
        //dg::blas1::scal( u, c0_);
        //dg::blas1::transfer( u, u_);
    }

    /**
     * @brief Construct a curvilinear grid with monitor metric
     *
     * @param psi the flux function \f$ \psi(x,y)\f$ and its derivatives in Cartesian coordinates (x,y)
      @param chi the symmetric adaption tensor \f$\chi(x,y)\f$ and its divergence in Cartesian coordinates (x,y)
     * @param psi0 first boundary 
     * @param psi1 second boundary
     * @param X0 a point in the inside of the ring bounded by psi0 (shouldn't be the O-point)
     * @param Y0 a point in the inside of the ring bounded by psi0 (shouldn't be the O-point)
     * @param n number of polynomials used for the internal grid
     * @param Nx initial number of points in zeta for the internal grid
     * @param Ny initial number of points in eta for the internal grid
     * @param eps_u the accuracy of u
     * @param verbose If true convergence details are printed to std::cout
     */
    Hector( const BinaryFunctorsLvl2& psi,const BinarySymmTensorLvl1& chi,
            double psi0, double psi1, double X0, double Y0, unsigned n = 13, unsigned Nx = 2, unsigned Ny = 10, double eps_u = 1e-10, bool verbose=false) : 
        g2d_(dg::geo::RibeiroFluxGenerator(psi, psi0, psi1, X0, Y0,1), n, Nx, Ny, dg::DIR)
    {
        //first construct u_
        container u = construct_grid_and_u( psi, chi, 
                psi0, psi1, X0, Y0, n, Nx, Ny, eps_u , verbose);
        construct( u, psi0, psi1, chi.xx(), chi.xy(), chi.yy());
        orthogonal_=conformal_=false;
        ////we actually don't need u_ but it makes a good testcase 
        //container psi__;
        //dg::blas1::transfer(dg::pullback( psi, g2d_), psi__);
        //dg::blas1::axpby( +1., psi__, 1.,  u); //u = c0(\tilde u + \psi-\psi_0)
        //dg::blas1::plus( u,-psi0);
        //dg::blas1::scal( u, c0_);
        //dg::blas1::transfer( u, u_);
    }


    /**
     * @brief Return the internally used orthogonal grid
     *
     * @return  orthogonal zeta, eta grid
     */
<<<<<<< HEAD
    const dg::CurvilinearGrid2d& internal_grid() const {return g2d_;}
=======
    const dg::geo::CurvilinearGrid2d& internal_grid() const {return g2d_;}
>>>>>>> ff463157
    virtual Hector* clone() const{return new Hector(*this);}
    bool isConformal() const {return conformal_;}
    private:
    virtual double do_width() const {return lu_;}
    virtual double do_height() const {return 2.*M_PI;}
    /**
     * @brief True if orthogonal constructor was used
     *
     * @return true if orthogonal constructor was used
     */
    virtual bool do_isOrthogonal() const {return orthogonal_;}
    virtual void do_generate( const thrust::host_vector<double>& u1d, 
                     const thrust::host_vector<double>& v1d, 
                     thrust::host_vector<double>& x, 
                     thrust::host_vector<double>& y, 
                     thrust::host_vector<double>& ux, 
                     thrust::host_vector<double>& uy, 
                     thrust::host_vector<double>& vx, 
                     thrust::host_vector<double>& vy) const
    {
        thrust::host_vector<double> eta_init, zeta, eta; 
        detail::compute_zev( etaV_, v1d, eta_init, g2d_);
        thrust::host_vector<double> zeta_init( eta_init.size(), 0.); 
        detail::construct_grid( zetaU_, etaU_, u1d, zeta_init, eta_init, zeta, eta, g2d_);
        //the box is periodic in eta and the y=0 line needs not to coincide with the eta=0 line
        for( unsigned i=0; i<eta.size(); i++)
            eta[i] = fmod(eta[i]+2.*M_PI, 2.*M_PI); 
        dg::IHMatrix Q = dg::create::interpolation( zeta, eta, g2d_);

        dg::blas2::symv( Q, g2d_.map()[0], x);
        dg::blas2::symv( Q, g2d_.map()[1], y);
        dg::blas2::symv( Q, ux_, ux);
        dg::blas2::symv( Q, uy_, uy);
        dg::blas2::symv( Q, vx_, vx);
        dg::blas2::symv( Q, vy_, vy);
        ////Test if u1d is u
        //thrust::host_vector<double> u(u1d.size()*v1d.size());
        //dg::blas2::symv( Q, u_, u);
        //dg::HVec u2d(u1d.size()*v1d.size());
        //for( unsigned i=0; i<v1d.size(); i++)
        //    for( unsigned j=0; j<u1d.size(); j++)
        //        u2d[i*u1d.size()+j] = u1d[j];
        //dg::blas1::axpby( 1., u2d, -1., u);
        //double eps = dg::blas1::dot( u,u);
        //std::cout << "Error in u is "<<eps<<std::endl;
    }

    container construct_grid_and_u( const aBinaryFunctor& chi, const aBinaryFunctor& lapChiPsi, double psi0, double psi1, double X0, double Y0, unsigned n, unsigned Nx, unsigned Ny, double eps_u , bool verbose) 
    {
        //first find u( \zeta, \eta)
        double eps = 1e10, eps_old = 2e10;
<<<<<<< HEAD
        dg::CurvilinearGrid2d g2d_old = g2d_;
        container adapt = dg::pullback(chi, g2d_old);
        dg::Elliptic<dg::CurvilinearGrid2d, Matrix, container> ellipticD_old( g2d_old, dg::DIR, dg::PER, dg::not_normed, dg::centered);
=======
        dg::geo::CurvilinearGrid2d g2d_old = g2d_;
        container adapt = dg::pullback(chi, g2d_old);
        dg::Elliptic<dg::geo::CurvilinearGrid2d, Matrix, container> ellipticD_old( g2d_old, dg::DIR, dg::PER, dg::not_normed, dg::centered);
>>>>>>> ff463157
        ellipticD_old.set_chi( adapt);

        container u_old = dg::evaluate( dg::zero, g2d_old), u(u_old);
        container lapu = dg::pullback( lapChiPsi, g2d_old);
        dg::Invert<container > invert_old( u_old, n*n*Nx*Ny, eps_u);
        unsigned number = invert_old( ellipticD_old, u_old, lapu);
        while( (eps < eps_old||eps > 1e-7) && eps > eps_u)
        {
            eps = eps_old;
<<<<<<< HEAD
            g2d_.multiplyCellNumber(2,2);
            if(verbose) std::cout << "Nx "<<Nx<<" Ny "<<Ny<<std::flush;
            dg::Elliptic<dg::CurvilinearGrid2d, Matrix, container> ellipticD( g2d_, dg::DIR, dg::PER, dg::not_normed, dg::centered);
=======
            g2d_.multiplyCellNumbers(2,2);
            if(verbose) std::cout << "Nx "<<Nx<<" Ny "<<Ny<<std::flush;
            dg::Elliptic<dg::geo::CurvilinearGrid2d, Matrix, container> ellipticD( g2d_, dg::DIR, dg::PER, dg::not_normed, dg::centered);
>>>>>>> ff463157
            adapt = dg::pullback(chi, g2d_);
            ellipticD.set_chi( adapt);
            lapu = dg::pullback( lapChiPsi, g2d_);
            const container vol2d = dg::create::weights( g2d_);
            const IMatrix Q = dg::create::interpolation( g2d_, g2d_old);
            u = dg::evaluate( dg::zero, g2d_);
            container u_diff( u);
            dg::blas2::gemv( Q, u_old, u_diff);

            dg::Invert<container > invert( u_diff, n*n*Nx*Ny, 0.1*eps_u);
            number = invert( ellipticD, u, lapu);
            dg::blas1::axpby( 1. ,u, -1., u_diff);
            eps = sqrt( dg::blas2::dot( u_diff, vol2d, u_diff) / dg::blas2::dot( u, vol2d, u) );
            if(verbose) std::cout <<" iter "<<number<<" error "<<eps<<"\n";
            g2d_old = g2d_;
            u_old = u;
            number++;//get rid of warning
        }
        return u;
    }

    container construct_grid_and_u( const BinaryFunctorsLvl2& psi, 
            const BinarySymmTensorLvl1& chi, double psi0, double psi1, double X0, double Y0, unsigned n, unsigned Nx, unsigned Ny, double eps_u, bool verbose ) 
    {
        dg::geo::detail::LaplaceChiPsi lapChiPsi( psi, chi);
        //first find u( \zeta, \eta)
        double eps = 1e10, eps_old = 2e10;
<<<<<<< HEAD
        dg::CurvilinearGrid2d g2d_old = g2d_;
        dg::TensorElliptic<dg::CurvilinearGrid2d, Matrix, container> ellipticD_old( g2d_old, dg::DIR, dg::PER, dg::not_normed, dg::centered);
=======
        dg::geo::CurvilinearGrid2d g2d_old = g2d_;
        dg::TensorElliptic<dg::geo::CurvilinearGrid2d, Matrix, container> ellipticD_old( g2d_old, dg::DIR, dg::PER, dg::not_normed, dg::centered);
>>>>>>> ff463157
        ellipticD_old.transform_and_set( chi.xx(), chi.xy(), chi.yy());

        container u_old = dg::evaluate( dg::zero, g2d_old), u(u_old);
        container lapu = dg::pullback( lapChiPsi, g2d_old);
        dg::Invert<container > invert_old( u_old, n*n*Nx*Ny, eps_u);
        unsigned number = invert_old( ellipticD_old, u_old, lapu);
        while( (eps < eps_old||eps > 1e-7) && eps > eps_u)
        {
            eps = eps_old;
<<<<<<< HEAD
            g2d_.multiplyCellNumber(2,2);
            if(verbose)std::cout << "Nx "<<Nx<<" Ny "<<Ny<<std::flush;
            dg::TensorElliptic<dg::CurvilinearGrid2d, Matrix, container> ellipticD( g2d_, dg::DIR, dg::PER, dg::not_normed, dg::centered);
=======
            g2d_.multiplyCellNumbers(2,2);
            if(verbose)std::cout << "Nx "<<Nx<<" Ny "<<Ny<<std::flush;
            dg::TensorElliptic<dg::geo::CurvilinearGrid2d, Matrix, container> ellipticD( g2d_, dg::DIR, dg::PER, dg::not_normed, dg::centered);
>>>>>>> ff463157
            ellipticD.transform_and_set( chi.xx(), chi.xy(), chi.yy() );
            lapu = dg::pullback( lapChiPsi, g2d_);
            const container vol2d = dg::create::weights( g2d_);
            const IMatrix Q = dg::create::interpolation( g2d_, g2d_old);
            u = dg::evaluate( dg::zero, g2d_);
            container u_diff( u);
            dg::blas2::gemv( Q, u_old, u_diff);

            dg::Invert<container > invert( u_diff, n*n*Nx*Ny, 0.1*eps_u);
            number = invert( ellipticD, u, lapu);
            dg::blas1::axpby( 1. ,u, -1., u_diff);
            eps = sqrt( dg::blas2::dot( u_diff, vol2d, u_diff) / dg::blas2::dot( u, vol2d, u) );
            if(verbose) std::cout <<" iter "<<number<<" error "<<eps<<"\n";
            g2d_old = g2d_;
            u_old = u;
            number++;//get rid of warning
        }
        return u;
    }

    void construct(const container& u, double psi0, double psi1, const aBinaryFunctor& chi_XX, const aBinaryFunctor& chi_XY, const aBinaryFunctor& chi_YY)
    {
        //now compute u_zeta and u_eta 
        Matrix dzeta = dg::create::dx( g2d_, dg::DIR);
        Matrix deta = dg::create::dy( g2d_, dg::PER);
        container u_zeta(u), u_eta(u);
        dg::blas2::symv( dzeta, u, u_zeta);
        dg::blas1::plus( u_zeta, (psi1-psi0)/g2d_.lx());
        dg::blas2::symv( deta, u, u_eta);


        thrust::host_vector<double> chi_ZZ, chi_ZE, chi_EE;
        dg::pushForwardPerp( chi_XX, chi_XY, chi_YY, chi_ZZ, chi_ZE, chi_EE, g2d_);
        container chiZZ, chiZE, chiEE;
        dg::blas1::transfer( chi_ZZ, chiZZ);
        dg::blas1::transfer( chi_ZE, chiZE);
        dg::blas1::transfer( chi_EE, chiEE);

        //now compute ZetaU and EtaU
        container temp_zeta(u), temp_eta(u);
        dg::blas1::pointwiseDot( chiZZ, u_zeta, temp_zeta);
        dg::blas1::pointwiseDot( 1. ,chiZE, u_eta, 1., temp_zeta);
        dg::blas1::pointwiseDot( chiZE, u_zeta, temp_eta);
        dg::blas1::pointwiseDot( 1. ,chiEE, u_eta, 1., temp_eta);
        container temp_scalar(u);
        dg::blas1::pointwiseDot( u_zeta, temp_zeta, temp_scalar);
        dg::blas1::pointwiseDot( 1., u_eta, temp_eta, 1., temp_scalar);
        container zetaU=temp_zeta, etaU=temp_eta;
        dg::blas1::pointwiseDivide( zetaU, temp_scalar, zetaU); 
        dg::blas1::pointwiseDivide(  etaU, temp_scalar,  etaU); 
        //now compute etaV and its inverse
        container etaVinv(u_zeta), etaV(etaVinv);
        dg::blas1::pointwiseDot( etaVinv, chiZZ, etaVinv);
        dg::SparseElement<container> perp_vol = dg::tensor::determinant(g2d_.metric());
        dg::tensor::sqrt(perp_vol);
        dg::tensor::invert(perp_vol);
        dg::tensor::pointwiseDot( etaVinv, perp_vol, etaVinv);
        dg::blas1::transform( etaVinv, etaV, dg::INVERT<double>());
        thrust::host_vector<double> etaVinv_h;
        dg::blas1::transfer( etaVinv, etaVinv_h);
        //now compute v_zeta and v_eta
        container v_zeta(u), v_eta(u);
        dg::blas1::axpby( -1., temp_eta, 0.,v_zeta);
        dg::blas1::axpby( +1., temp_zeta, 0.,v_eta);
        dg::tensor::pointwiseDot( v_zeta, perp_vol, v_zeta);
        dg::tensor::pointwiseDot( v_eta, perp_vol, v_eta);

        //construct c0 and scale all vector components with it
        c0_ = fabs( detail::construct_c0( etaVinv_h, g2d_));
        if( psi1 < psi0) c0_*=-1;
        lu_ = c0_*(psi1-psi0);
        //std::cout << "c0 is "<<c0_<<"\n";
        dg::blas1::scal(  etaV, 1./c0_);
        dg::blas1::scal( zetaU, 1./c0_);
        dg::blas1::scal(  etaU, 1./c0_);
        dg::blas1::scal( u_zeta, c0_);
        dg::blas1::scal( v_zeta, c0_);
        dg::blas1::scal(  u_eta, c0_);
        dg::blas1::scal(  v_eta, c0_);
        //transfer to host
        detail::transform( u_zeta, u_eta, ux_, uy_, g2d_);
        detail::transform( v_zeta, v_eta, vx_, vy_, g2d_);
        dg::blas1::transfer( etaV, etaV_);
        dg::blas1::transfer( etaU, etaU_);
        dg::blas1::transfer( zetaU, zetaU_);
    }
    private:
    bool conformal_, orthogonal_;
    double c0_, lu_;
    thrust::host_vector<double> u_, ux_, uy_, vx_, vy_;
    thrust::host_vector<double> etaV_, zetaU_, etaU_;
<<<<<<< HEAD
    dg::CurvilinearGrid2d g2d_;
=======
    dg::geo::CurvilinearGrid2d g2d_;
>>>>>>> ff463157

};

}//namespace geo
}//namespace dg<|MERGE_RESOLUTION|>--- conflicted
+++ resolved
@@ -310,11 +310,7 @@
      *
      * @return  orthogonal zeta, eta grid
      */
-<<<<<<< HEAD
-    const dg::CurvilinearGrid2d& internal_grid() const {return g2d_;}
-=======
     const dg::geo::CurvilinearGrid2d& internal_grid() const {return g2d_;}
->>>>>>> ff463157
     virtual Hector* clone() const{return new Hector(*this);}
     bool isConformal() const {return conformal_;}
     private:
@@ -366,15 +362,9 @@
     {
         //first find u( \zeta, \eta)
         double eps = 1e10, eps_old = 2e10;
-<<<<<<< HEAD
-        dg::CurvilinearGrid2d g2d_old = g2d_;
-        container adapt = dg::pullback(chi, g2d_old);
-        dg::Elliptic<dg::CurvilinearGrid2d, Matrix, container> ellipticD_old( g2d_old, dg::DIR, dg::PER, dg::not_normed, dg::centered);
-=======
         dg::geo::CurvilinearGrid2d g2d_old = g2d_;
         container adapt = dg::pullback(chi, g2d_old);
         dg::Elliptic<dg::geo::CurvilinearGrid2d, Matrix, container> ellipticD_old( g2d_old, dg::DIR, dg::PER, dg::not_normed, dg::centered);
->>>>>>> ff463157
         ellipticD_old.set_chi( adapt);
 
         container u_old = dg::evaluate( dg::zero, g2d_old), u(u_old);
@@ -384,15 +374,9 @@
         while( (eps < eps_old||eps > 1e-7) && eps > eps_u)
         {
             eps = eps_old;
-<<<<<<< HEAD
-            g2d_.multiplyCellNumber(2,2);
-            if(verbose) std::cout << "Nx "<<Nx<<" Ny "<<Ny<<std::flush;
-            dg::Elliptic<dg::CurvilinearGrid2d, Matrix, container> ellipticD( g2d_, dg::DIR, dg::PER, dg::not_normed, dg::centered);
-=======
             g2d_.multiplyCellNumbers(2,2);
             if(verbose) std::cout << "Nx "<<Nx<<" Ny "<<Ny<<std::flush;
             dg::Elliptic<dg::geo::CurvilinearGrid2d, Matrix, container> ellipticD( g2d_, dg::DIR, dg::PER, dg::not_normed, dg::centered);
->>>>>>> ff463157
             adapt = dg::pullback(chi, g2d_);
             ellipticD.set_chi( adapt);
             lapu = dg::pullback( lapChiPsi, g2d_);
@@ -420,13 +404,8 @@
         dg::geo::detail::LaplaceChiPsi lapChiPsi( psi, chi);
         //first find u( \zeta, \eta)
         double eps = 1e10, eps_old = 2e10;
-<<<<<<< HEAD
-        dg::CurvilinearGrid2d g2d_old = g2d_;
-        dg::TensorElliptic<dg::CurvilinearGrid2d, Matrix, container> ellipticD_old( g2d_old, dg::DIR, dg::PER, dg::not_normed, dg::centered);
-=======
         dg::geo::CurvilinearGrid2d g2d_old = g2d_;
         dg::TensorElliptic<dg::geo::CurvilinearGrid2d, Matrix, container> ellipticD_old( g2d_old, dg::DIR, dg::PER, dg::not_normed, dg::centered);
->>>>>>> ff463157
         ellipticD_old.transform_and_set( chi.xx(), chi.xy(), chi.yy());
 
         container u_old = dg::evaluate( dg::zero, g2d_old), u(u_old);
@@ -436,15 +415,9 @@
         while( (eps < eps_old||eps > 1e-7) && eps > eps_u)
         {
             eps = eps_old;
-<<<<<<< HEAD
-            g2d_.multiplyCellNumber(2,2);
-            if(verbose)std::cout << "Nx "<<Nx<<" Ny "<<Ny<<std::flush;
-            dg::TensorElliptic<dg::CurvilinearGrid2d, Matrix, container> ellipticD( g2d_, dg::DIR, dg::PER, dg::not_normed, dg::centered);
-=======
             g2d_.multiplyCellNumbers(2,2);
             if(verbose)std::cout << "Nx "<<Nx<<" Ny "<<Ny<<std::flush;
             dg::TensorElliptic<dg::geo::CurvilinearGrid2d, Matrix, container> ellipticD( g2d_, dg::DIR, dg::PER, dg::not_normed, dg::centered);
->>>>>>> ff463157
             ellipticD.transform_and_set( chi.xx(), chi.xy(), chi.yy() );
             lapu = dg::pullback( lapChiPsi, g2d_);
             const container vol2d = dg::create::weights( g2d_);
@@ -536,11 +509,7 @@
     double c0_, lu_;
     thrust::host_vector<double> u_, ux_, uy_, vx_, vy_;
     thrust::host_vector<double> etaV_, zetaU_, etaU_;
-<<<<<<< HEAD
-    dg::CurvilinearGrid2d g2d_;
-=======
     dg::geo::CurvilinearGrid2d g2d_;
->>>>>>> ff463157
 
 };
 
