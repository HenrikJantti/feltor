--- conflicted
+++ resolved
@@ -23,17 +23,11 @@
     std::string hello = "Hello world\n";
     thrust::host_vector<double> data = dg::evaluate( function, g);
     int ncid, retval;
-<<<<<<< HEAD
-    //retval = nc_create( "test.nc", NC_NETCDF4|NC_CLOBBER, &ncid);
+    //retval = nc_create( "test.nc", NC_NETCDF4|NC_CLOBBER, &ncid); //for netcdf4
     file::NC_Error_Handle err;
     err = nc_create( "test.nc", NC_CLOBBER, &ncid);
     err = nc_put_att_text( ncid, NC_GLOBAL, "input", hello.size(), hello.data());
-=======
-    //retval = nc_create( "test.nc", NC_NETCDF4|NC_CLOBBER, &ncid); //for netcdf4
 
-    retval = nc_create( "test.nc", NC_CLOBBER, &ncid);
-    retval = nc_put_att_text( ncid, NC_GLOBAL, "input", hello.size(), hello.data());
->>>>>>> 8aecebba
     int dim_ids[4], tvarID;
     err = file::define_dimensions( ncid, dim_ids, &tvarID, g);
     int dataID;
